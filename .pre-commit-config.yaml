repos:
<<<<<<< HEAD
- repo: https://github.com/pre-commit/pre-commit-hooks
  rev: v4.4.0
  hooks:
  - id: check-added-large-files
  - id: check-merge-conflict
  - id: detect-private-key
  - id: fix-byte-order-marker
  - id: no-commit-to-branch
  - id: trailing-whitespace

- repo: https://github.com/psf/black
  rev: 22.12.0
  hooks:
  - id: black
    language_version: python3.10

- repo: https://github.com/PyCQA/isort
  rev: 5.12.0
  hooks:
  - id: isort

- repo: https://github.com/PyCQA/flake8
  rev: 6.0.0
  hooks:
  - id: flake8

- repo: https://github.com/returntocorp/semgrep
  rev: v1.30.0
  hooks:
  - id: semgrep
    language: python
    args: [
      "--error",
      "--config",
      "auto",
      "--exclude-rule",
      "python.lang.security.audit.subprocess-shell-true.subprocess-shell-true",
      "--exclude-rule",
      "yaml.github-actions.security.third-party-action-not-pinned-to-commit-sha.third-party-action-not-pinned-to-commit-sha",
    ]
=======
  - repo: https://github.com/pre-commit/pre-commit-hooks
    rev: v4.4.0
    hooks:
    - id: check-added-large-files
    - id: check-merge-conflict
    - id: detect-private-key
    - id: fix-byte-order-marker
    - id: no-commit-to-branch
    - id: trailing-whitespace
    - id: detect-private-key
    - id: end-of-file-fixer

  - repo: https://github.com/python-poetry/poetry
    rev: 1.6.0
    hooks:
      - id: poetry-check
        args: ["--directory=python-package"]

  - repo: https://github.com/astral-sh/ruff-pre-commit
    rev: v0.2.0
    hooks:
      - id: ruff
        args: [--fix, --select, I]
      - id: ruff-format
>>>>>>> 407acb02
<|MERGE_RESOLUTION|>--- conflicted
+++ resolved
@@ -1,46 +1,4 @@
 repos:
-<<<<<<< HEAD
-- repo: https://github.com/pre-commit/pre-commit-hooks
-  rev: v4.4.0
-  hooks:
-  - id: check-added-large-files
-  - id: check-merge-conflict
-  - id: detect-private-key
-  - id: fix-byte-order-marker
-  - id: no-commit-to-branch
-  - id: trailing-whitespace
-
-- repo: https://github.com/psf/black
-  rev: 22.12.0
-  hooks:
-  - id: black
-    language_version: python3.10
-
-- repo: https://github.com/PyCQA/isort
-  rev: 5.12.0
-  hooks:
-  - id: isort
-
-- repo: https://github.com/PyCQA/flake8
-  rev: 6.0.0
-  hooks:
-  - id: flake8
-
-- repo: https://github.com/returntocorp/semgrep
-  rev: v1.30.0
-  hooks:
-  - id: semgrep
-    language: python
-    args: [
-      "--error",
-      "--config",
-      "auto",
-      "--exclude-rule",
-      "python.lang.security.audit.subprocess-shell-true.subprocess-shell-true",
-      "--exclude-rule",
-      "yaml.github-actions.security.third-party-action-not-pinned-to-commit-sha.third-party-action-not-pinned-to-commit-sha",
-    ]
-=======
   - repo: https://github.com/pre-commit/pre-commit-hooks
     rev: v4.4.0
     hooks:
@@ -64,5 +22,4 @@
     hooks:
       - id: ruff
         args: [--fix, --select, I]
-      - id: ruff-format
->>>>>>> 407acb02
+      - id: ruff-format