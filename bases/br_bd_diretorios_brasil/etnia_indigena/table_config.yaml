--- conflicted
+++ resolved
@@ -24,11 +24,8 @@
 # Preencher como lista de intervalos.
 # Exemplos: ['1995(1)2019'], ['2002(2)2010', '2016', '2020'].
 temporal_coverage:
-<<<<<<< HEAD
-    - 2010(1)2021
-=======
-    - 2010(1)2022
->>>>>>> 15698d72
+    - (1)
+
 
 # A unidade temporal com qual a tabela é atualizada.
 # Opções em 'https://basedosdados.org/api/3/action/bd_available_options'
@@ -51,10 +48,7 @@
     name: Filipe Cavalcanti
     email: f.matheus.cavalcanti@gmail.com
     github_user: filipemsc
-<<<<<<< HEAD
-=======
     website:
->>>>>>> 15698d72
     ckan_user: 
     website:
 
