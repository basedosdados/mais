Produção da aquicultura, de acordo com a quantidade produzida em quilogramas, e valor da produção em mil reais e percentual.


Para saber mais acesse:
Website: https://basedosdados.org/dataset/br-ibge-ppm
Github: https://github.com/basedosdados/mais/tree/master/bases/br_ibge_ppm

Ajude a manter o projeto :)
Apoia-se: https://apoia.se/basedosdados

Publicado por
-------------
Nome: Crislane A. Souza
Código: https://github.com/basedosdados/mais/tree/master/bases/br_ibge_ppm/code
Website: https://github.com/crislanealves
Email: crislanealves@protonmail.comTratado por
-----------
Nome: Crislane A. Souza
Código: https://github.com/basedosdados/mais/tree/master/bases/br_ibge_ppm/code
Email: crislanealves@protonmail.com

Nível da Observação (i.e. a granularidade da linha)
-------------------
- municipio
- ano
<<<<<<< HEAD
=======
- produto
>>>>>>> 65e4dfa2

Colunas identificando linhas unicamente
-------------------
- id_municipio
- ano
- tipo_produto

Cobertura Temporal
------------------
- 2013
- 2014
- 2015
- 2016
- 2017
- 2018
- 2019

Cobertura Espacial
------------------
- brasil

Tratamento
----------
- Unificação das tabelas: Produção da Aquicultura, Valor da Produção e Valor percentual da produção;
- A coluna 'Valor da Produção' foi multiplicada por 1000 para a unidade ficar em 1 real; 
- Criação da variável 'Moeda' para consistência; e,
- Mudança nos separadores decimais de vírgula (,) para ponto (.).

Frequencia de Atualização
-------------------------
1 ano

<|MERGE_RESOLUTION|>--- conflicted
+++ resolved
@@ -23,10 +23,7 @@
 -------------------
 - municipio
 - ano
-<<<<<<< HEAD
-=======
 - produto
->>>>>>> 65e4dfa2
 
 Colunas identificando linhas unicamente
 -------------------
