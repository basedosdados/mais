--- conflicted
+++ resolved
@@ -99,13 +99,9 @@
 7. Publicação do pacote no PyPI (exige usuário e senha):
    Para publicar o pacote no PyPI, use:
 
-<<<<<<< HEAD
     Para publicar o pacote no PyPI, use:
 
     ```bash
-=======
-   ```bash
->>>>>>> 5307014d
     poetry version [python-version]
     poetry publish --build
    ```
