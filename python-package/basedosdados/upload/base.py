--- conflicted
+++ resolved
@@ -171,17 +171,10 @@
             # Create basedosdados files from envs
             with open(config_file, "w", encoding="utf-8") as f:
                 f.write(self._decode_env(constants.ENV_CONFIG.value))
-                f.close()
             with open(credentials_folder / "prod.json", "w", encoding="utf-8") as f:
                 f.write(self._decode_env(constants.ENV_CREDENTIALS_PROD.value))
-                f.close()
-<<<<<<< HEAD
             with open(credentials_folder / "staging.json", "w", encoding="utf-8") as f:
-=======
-            with open(credentials_folder / "staging.json", "w") as f:
->>>>>>> fd1a32bf
                 f.write(self._decode_env(constants.ENV_CREDENTIALS_STAGING.value))
-                f.close()
 
         if (not config_file.exists()) or (force):
 
