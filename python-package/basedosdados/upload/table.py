--- conflicted
+++ resolved
@@ -594,11 +594,7 @@
         if_storage_data_exists="raise",
         if_table_config_exists="raise",
         source_format="csv",
-<<<<<<< HEAD
-        columns_config_url=None,
-=======
         columns_config_url_or_path=None,
->>>>>>> 1eb0eff9
         dataset_is_public=True,
         location=None,
     ):
