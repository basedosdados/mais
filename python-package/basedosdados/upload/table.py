--- conflicted
+++ resolved
@@ -595,11 +595,7 @@
                 self.table_full_name[mode], not_found_ok=True
             )
 
-<<<<<<< HEAD
-    def append(self, filepath, partitions=None, if_exists="raise", chunk_size=None, **upload_args):
-=======
-    def append(self, filepath, partitions=None, if_exists="replace", **upload_args):
->>>>>>> 8e1874d4
+    def append(self, filepath, partitions=None, if_exists="replace", chunk_size=None, **upload_args):
         """Appends new data to existing BigQuery table.
 
         As long as the data has the same schema. It appends the data in the
@@ -623,23 +619,6 @@
                 Tells GCS Blob object the size of the chunks to use when
                 uploading. If not set, chunk size won't be set.
         """
-<<<<<<< HEAD
-
-        Storage(self.dataset_id, self.table_id, **self.main_vars).upload(
-            filepath,
-            mode="staging",
-            partitions=None,
-            if_exists=if_exists,
-            chunk_size=chunk_size,
-            **upload_args,
-        )
-
-        self.create(
-            if_table_exists="replace",
-            if_table_config_exists="pass",
-            if_storage_data_exists="pass",
-        )
-=======
         if not self.table_exists("staging"):
             raise BaseDosDadosException(
                 "You cannot append to a table that does not exist"
@@ -650,6 +629,6 @@
                 mode="staging",
                 partitions=partitions,
                 if_exists=if_exists,
+                chunk_size=chunk_size,
                 **upload_args,
-            )
->>>>>>> 8e1874d4
+            )