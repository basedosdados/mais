from jinja2 import Template
from pathlib import Path, PosixPath
import json
import csv
from copy import deepcopy
from google.cloud import bigquery
import datetime
import textwrap
import inspect

import ruamel.yaml as ryaml
import requests
from io import StringIO
import pandas as pd

import google.api_core.exceptions

from basedosdados.upload.base import Base
from basedosdados.upload.storage import Storage
from basedosdados.upload.dataset import Dataset
from basedosdados.upload.datatypes import Datatype
from basedosdados.upload.metadata import Metadata
from basedosdados.exceptions import BaseDosDadosException


class Table(Base):
    """
    Manage tables in Google Cloud Storage and BigQuery.
    """

    def __init__(self, dataset_id, table_id, **kwargs):
        super().__init__(**kwargs)

        self.table_id = table_id.replace("-", "_")
        self.dataset_id = dataset_id.replace("-", "_")
        self.dataset_folder = Path(self.metadata_path / self.dataset_id)
        self.table_folder = self.dataset_folder / table_id
        self.table_full_name = dict(
            prod=f"{self.client['bigquery_prod'].project}.{self.dataset_id}.{self.table_id}",
            staging=f"{self.client['bigquery_staging'].project}.{self.dataset_id}_staging.{self.table_id}",
        )
        self.table_full_name.update(dict(all=deepcopy(self.table_full_name)))
        self.metadata = Metadata(self.dataset_id, self.table_id, **kwargs)

    @property
    def table_config(self):
        return self._load_yaml(self.table_folder / "table_config.yaml")

    def _get_table_obj(self, mode):
        return self.client[f"bigquery_{mode}"].get_table(self.table_full_name[mode])

    def _is_partitioned(self):
        ## check if the table are partitioned, need the split because of a change in the type of partitions in pydantic
        partitions = self.table_config["partitions"]
        if not partitions:
            return False

        elif isinstance(partitions, list):
            # check if any None inside list.
            # False if it is the case Ex: [None, 'partition']
            # True otherwise          Ex: ['partition1', 'partition2']
            return all(item is not None for item in partitions)

    def _load_schema(self, mode="staging"):
        """Load schema from table_config.yaml

        Args:
            mode (bool): Which dataset to create [prod|staging].
        """

        self._check_mode(mode)

        json_path = self.table_folder / f"schema-{mode}.json"
        columns = self.table_config["columns"]

        if mode == "staging":
            new_columns = []
            for c in columns:
                # case is_in_staging are None then must be True
                is_in_staging = (
                    True if c.get("is_in_staging") is None else c["is_in_staging"]
                )
                # append columns declared in table_config.yaml to schema only if is_in_staging: True
                if is_in_staging and not c.get("is_partition"):
                    c["type"] = "STRING"
                    new_columns.append(c)

            del columns
            columns = new_columns

        elif mode == "prod":
            schema = self._get_table_obj(mode).schema

            # get field names for fields at schema and at table_config.yaml
            column_names = [c["name"] for c in columns]
            schema_names = [s.name for s in schema]

            # check if there are mismatched fields
            not_in_columns = [name for name in schema_names if name not in column_names]
            not_in_schema = [name for name in column_names if name not in schema_names]

            # raise if field is not in table_config
            if not_in_columns:
                raise BaseDosDadosException(
                    "Column {error_columns} was not found in table_config.yaml. Are you sure that "
                    "all your column names between table_config.yaml, publish.sql and "
                    "{project_id}.{dataset_id}.{table_id} are the same?".format(
                        error_columns=not_in_columns,
                        project_id=self.table_config["project_id_prod"],
                        dataset_id=self.table_config["dataset_id"],
                        table_id=self.table_config["table_id"],
                    )
                )

            # raise if field is not in schema
            elif not_in_schema:
                raise BaseDosDadosException(
                    "Column {error_columns} was not found in publish.sql. Are you sure that "
                    "all your column names between table_config.yaml, publish.sql and "
                    "{project_id}.{dataset_id}.{table_id} are the same?".format(
                        error_columns=not_in_schema,
                        project_id=self.table_config["project_id_prod"],
                        dataset_id=self.table_config["dataset_id"],
                        table_id=self.table_config["table_id"],
                    )
                )

            else:
                # if field is in schema, get field_type and field_mode
                for c in columns:
                    for s in schema:
                        if c["name"] == s.name:
                            c["type"] = s.field_type
                            c["mode"] = s.mode
                            break
        ## force utf-8, write schema_{mode}.json
        json.dump(columns, (json_path).open("w", encoding="utf-8"))

        # load new created schema
        return self.client[f"bigquery_{mode}"].schema_from_json(str(json_path))

    def _make_publish_sql(self):
        """Create publish.sql with columns and bigquery_type"""

        ### publish.sql header and instructions
        publish_txt = """
        /*
        Query para publicar a tabela.

        Esse é o lugar para:
            - modificar nomes, ordem e tipos de colunas
            - dar join com outras tabelas
            - criar colunas extras (e.g. logs, proporções, etc.)

        Qualquer coluna definida aqui deve também existir em `table_config.yaml`.

        # Além disso, sinta-se à vontade para alterar alguns nomes obscuros
        # para algo um pouco mais explícito.

        TIPOS:
            - Para modificar tipos de colunas, basta substituir STRING por outro tipo válido.
            - Exemplo: `SAFE_CAST(column_name AS NUMERIC) column_name`
            - Mais detalhes: https://cloud.google.com/bigquery/docs/reference/standard-sql/data-types
        */
        """

        # remove triple quotes extra space
        publish_txt = inspect.cleandoc(publish_txt)
        publish_txt = textwrap.dedent(publish_txt)

        # add create table statement
        project_id_prod = self.client["bigquery_prod"].project
        publish_txt += f"\n\nCREATE VIEW {project_id_prod}.{self.dataset_id}.{self.table_id} AS\nSELECT \n"

        # sort columns by is_partition, partitions_columns come first

        if self._is_partitioned():
            columns = sorted(
                self.table_config["columns"],
                key=lambda k: (k["is_partition"] is not None, k["is_partition"]),
                reverse=True,
            )
        else:
            columns = self.table_config["columns"]

        # add columns in publish.sql
        for col in columns:
            name = col["name"]
            bigquery_type = (
                "STRING"
                if col["bigquery_type"] is None
                else col["bigquery_type"].upper()
            )

            publish_txt += f"SAFE_CAST({name} AS {bigquery_type}) {name},\n"
        ## remove last comma
        publish_txt = publish_txt[:-2] + "\n"

        # add from statement
        project_id_staging = self.client["bigquery_staging"].project
        publish_txt += (
            f"FROM {project_id_staging}.{self.dataset_id}_staging.{self.table_id} AS t"
        )

        # save publish.sql in table_folder
        (self.table_folder / "publish.sql").open("w", encoding="utf-8").write(
            publish_txt
        )

    def _make_template(self, columns, partition_columns, if_table_config_exists):
        # create table_config.yaml with metadata
        self.metadata.create(
            if_exists=if_table_config_exists,
            columns=partition_columns + columns,
            partition_columns=partition_columns,
            table_only=False,
        )

        self._make_publish_sql()

    def _sheet_to_df(self, columns_config_url_or_path):
        url = columns_config_url_or_path.replace("edit#gid=", "export?format=csv&gid=")
        try:
            return pd.read_csv(StringIO(requests.get(url).content.decode("utf-8")))
        except:
            raise BaseDosDadosException(
                "Check if your google sheet Share are: Anyone on the internet with this link can view"
            )

    def table_exists(self, mode):
        """Check if table exists in BigQuery.

        Args:
            mode (str): Which dataset to check [prod|staging].
        """

        try:
            ref = self._get_table_obj(mode=mode)
        except google.api_core.exceptions.NotFound:
            ref = None

        if ref:
            return True
        else:
            return False

    def update_columns(self, columns_config_url_or_path=None):
        """
        Fills columns in table_config.yaml automatically using a public google sheets URL or a local file. Also regenerate
        publish.sql and autofill type using bigquery_type.

        The sheet must contain the columns:
            - name: column name
            - description: column description
            - bigquery_type: column bigquery type
            - measurement_unit: column mesurement unit
            - covered_by_dictionary: column related dictionary
            - directory_column: column related directory in the format <dataset_id>.<table_id>:<column_name>
            - temporal_coverage: column temporal coverage
            - has_sensitive_data: the column has sensitive data
            - observations: column observations
        Args:
            columns_config_url_or_path (str): Path to the local architeture file or a public google sheets URL.
                Path only suports csv, xls, xlsx, xlsm, xlsb, odf, ods, odt formats.
                Google sheets URL must be in the format https://docs.google.com/spreadsheets/d/<table_key>/edit#gid=<table_gid>.

        """
        ruamel = ryaml.YAML()
        ruamel.preserve_quotes = True
        ruamel.indent(mapping=4, sequence=6, offset=4)
        table_config_yaml = ruamel.load(
            (self.table_folder / "table_config.yaml").open(encoding="utf-8")
        )

        if "https://docs.google.com/spreadsheets/d/" in columns_config_url_or_path:
            if (
                "edit#gid=" not in columns_config_url_or_path
                or "https://docs.google.com/spreadsheets/d/"
                not in columns_config_url_or_path
                or not columns_config_url_or_path.split("=")[1].isdigit()
            ):
                raise BaseDosDadosException(
                    "The Google sheet url not in correct format."
                    "The url must be in the format https://docs.google.com/spreadsheets/d/<table_key>/edit#gid=<table_gid>"
                )
            df = self._sheet_to_df(columns_config_url_or_path)
        else:
            file_type = columns_config_url_or_path.split(".")[-1]
            if file_type == "csv":
                df = pd.read_csv(columns_config_url_or_path, encoding="utf-8")
            elif file_type in ["xls", "xlsx", "xlsm", "xlsb", "odf", "ods", "odt"]:
                df = pd.read_excel(columns_config_url_or_path)
            else:
                raise BaseDosDadosException(
                    "File not suported. Only csv, xls, xlsx, xlsm, xlsb, odf, ods, odt are supported."
                )

        if "name" not in df.columns.tolist():
            raise BaseDosDadosException(
                "Column 'name' not found in Google the google sheet. "
                "The sheet must contain the column name: 'name'"
            )
        elif "description" not in df.columns.tolist():
            raise BaseDosDadosException(
                "Column 'description' not found in Google the google sheet. "
                "The sheet must contain the column description: 'description'"
            )
        elif "bigquery_type" not in df.columns.tolist():
            raise BaseDosDadosException(
                "Column 'bigquery_type' not found in Google the google sheet. "
                "The sheet must contain the column type: 'bigquery_type'"
            )
        elif "measurement_unit" not in df.columns.tolist():
            raise BaseDosDadosException(
                "Column 'measurement_unit' not found in Google the google sheet. "
                "The sheet must contain the column measurement unit: 'measurement_unit'"
            )
        elif "directory_column" not in df.columns.tolist():
            raise BaseDosDadosException(
                "Column 'directory_column' not found in Google the google sheet. "
                "The sheet must contain the column dictionary: 'directory_column'"
            )
        elif "directory_column" not in df.columns.tolist():
            raise BaseDosDadosException(
                "Column 'directory_column' not found in Google the google sheet. "
                "The sheet must contain the column dictionary name: 'directory_column'"
            )
        elif "temporal_coverage" not in df.columns.tolist():
            raise BaseDosDadosException(
                "Column 'temporal_coverage' not found in Google the google sheet. "
                "The sheet must contain the column dictionary name: 'temporal_coverage'"
            )
        elif "has_sensitive_data" not in df.columns.tolist():
            raise BaseDosDadosException(
                "Column 'temporal_coverage' not found in Google the google sheet. "
                "The sheet must contain the column dictionary name: 'temporal_coverage'"
            )
        elif "observations" not in df.columns.tolist():
            raise BaseDosDadosException(
                "Column 'observations' not found in Google the google sheet. "
                "The sheet must contain the column dictionary name: 'observations'"
            )

        df = df.fillna("NULL")
        columns_parameters = zip(
            df["name"].tolist(),
            df["description"].tolist(),
            df["bigquery_type"].tolist(),
            df["measurement_unit"].tolist(),
            df["covered_by_dictionary"].tolist(),
            df["directory_column"].tolist(),
            df["temporal_coverage"].tolist(),
            df["has_sensitive_data"].tolist(),
            df["observations"].tolist(),
        )

        for (
            name,
            description,
            bigquery_type,
            measurement_unit,
            covered_by_dictionary,
            directory_column,
            temporal_coverage,
            has_sensitive_data,
            observations,
        ) in columns_parameters:
            for col in table_config_yaml["columns"]:
                if col["name"] == name:

                    col["description"] = (
                        col["description"] if description == "NULL" else description
                    )

                    col["bigquery_type"] = (
                        col["bigquery_type"]
                        if bigquery_type == "NULL"
                        else bigquery_type.lower()
                    )

                    col["measurement_unit"] = (
                        col["measurement_unit"]
                        if measurement_unit == "NULL"
                        else measurement_unit
                    )

                    col["covered_by_dictionary"] = (
                        "no"
                        if covered_by_dictionary == "NULL"
                        else covered_by_dictionary
                    )

                    col["temporal_coverage"] = (
                        col["temporal_coverage"]
                        if temporal_coverage == "NULL"
                        else [temporal_coverage]
                    )

                    col["observations"] = (
                        col["observations"] if observations == "NULL" else observations
                    )

                    col["has_sensitive_data"] = (
                        "no" if has_sensitive_data == "NULL" else has_sensitive_data
                    )

                    dataset = directory_column.split(".")[0]
                    col["directory_column"]["dataset_id"] = (
                        col["directory_column"]["dataset_id"]
                        if dataset == "NULL"
                        else dataset
                    )

                    table = directory_column.split(".")[-1].split(":")[0]
                    col["directory_column"]["table_id"] = (
                        col["directory_column"]["table_id"]
                        if table == "NULL"
                        else table
                    )

                    column = directory_column.split(".")[-1].split(":")[-1]
                    col["directory_column"]["column_name"] = (
                        col["directory_column"]["column_name"]
                        if column == "NULL"
                        else column
                    )

        ruamel.dump(
            table_config_yaml,
            open(self.table_folder / "table_config.yaml", "w", encoding="utf-8"),
        )

        # regenerate publish.sql
        self._make_publish_sql()

    def table_exists(self, mode):
        """Check if table exists in BigQuery.

        Args:
            mode (str): Which dataset to check [prod|staging|all].
        """
        try:
            ref = self._get_table_obj(mode=mode)
        except google.api_core.exceptions.NotFound:
            ref = None

        if ref:
            return True
        else:
            return False

    def init(
        self,
        data_sample_path=None,
        if_folder_exists="raise",
        if_table_config_exists="raise",
        source_format="csv",
        columns_config_url_or_path=None,
    ):
        """Initialize table folder at metadata_path at `metadata_path/<dataset_id>/<table_id>`.

        The folder should contain:

        * `table_config.yaml`
        * `publish.sql`

        You can also point to a sample of the data to auto complete columns names.

        Args:
            data_sample_path (str, pathlib.PosixPath): Optional.
                Data sample path to auto complete columns names
                It supports Comma Delimited CSV, Apache Avro and
                Apache Parquet.
            if_folder_exists (str): Optional.
                What to do if table folder exists

                * 'raise' : Raises FileExistsError
                * 'replace' : Replace folder
                * 'pass' : Do nothing
            if_table_config_exists (str): Optional
                What to do if table_config.yaml and publish.sql exists

                * 'raise' : Raises FileExistsError
                * 'replace' : Replace files with blank template
                * 'pass' : Do nothing
            source_format (str): Optional
                Data source format. Only 'csv', 'avro' and 'parquet'
                are supported. Defaults to 'csv'.

            columns_config_url_or_path (str): Path to the local architeture file or a public google sheets URL.
                Path only suports csv, xls, xlsx, xlsm, xlsb, odf, ods, odt formats.
                Google sheets URL must be in the format https://docs.google.com/spreadsheets/d/<table_key>/edit#gid=<table_gid>.

        Raises:
            FileExistsError: If folder exists and replace is False.
            NotImplementedError: If data sample is not in supported type or format.
        """
        if not self.dataset_folder.exists():

            raise FileExistsError(
                f"Dataset folder {self.dataset_folder} folder does not exists. "
                "Create a dataset before adding tables."
            )

        try:
            self.table_folder.mkdir(exist_ok=(if_folder_exists == "replace"))
        except FileExistsError:
            if if_folder_exists == "raise":
                raise FileExistsError(
                    f"Table folder already exists for {self.table_id}. "
                )
            elif if_folder_exists == "pass":
                return self

        if not data_sample_path and if_table_config_exists != "pass":
            raise BaseDosDadosException(
                "You must provide a path to correctly create config files"
            )

        partition_columns = []
        if isinstance(
            data_sample_path,
            (
                str,
                Path,
            ),
        ):
            # Check if partitioned and get data sample and partition columns
            data_sample_path = Path(data_sample_path)

            if data_sample_path.is_dir():

                data_sample_path = [
                    f
                    for f in data_sample_path.glob("**/*")
                    if f.is_file() and f.suffix == f".{source_format}"
                ][0]

                partition_columns = [
                    k.split("=")[0]
                    for k in data_sample_path.as_posix().split("/")
                    if "=" in k
                ]

            columns = Datatype(self, source_format).header(data_sample_path)

        else:

            columns = ["column_name"]

        if if_table_config_exists == "pass":
            # Check if config files exists before passing
            if (
                Path(self.table_folder / "table_config.yaml").is_file()
                and Path(self.table_folder / "publish.sql").is_file()
            ):
                pass
            # Raise if no sample to determine columns
            elif not data_sample_path:
                raise BaseDosDadosException(
                    "You must provide a path to correctly create config files"
                )
            else:
                self._make_template(columns, partition_columns, if_table_config_exists)

        elif if_table_config_exists == "raise":

            # Check if config files already exist
            if (
                Path(self.table_folder / "table_config.yaml").is_file()
                and Path(self.table_folder / "publish.sql").is_file()
            ):

                raise FileExistsError(
                    f"table_config.yaml and publish.sql already exists at {self.table_folder}"
                )
            # if config files don't exist, create them
            else:
                self._make_template(columns, partition_columns, if_table_config_exists)

        else:
            # Raise: without a path to data sample, should not replace config files with empty template
            self._make_template(columns, partition_columns, if_table_config_exists)

        if columns_config_url_or_path is not None:
            self.update_columns(columns_config_url_or_path)

        return self

    def create(
        self,
        path=None,
        job_config_params=None,
        force_dataset=True,
        if_table_exists="raise",
        if_storage_data_exists="raise",
        if_table_config_exists="raise",
        source_format="csv",
        columns_config_url_or_path=None,
        dataset_is_public=True,
        location=None,
    ):
        """Creates BigQuery table at staging dataset.

        If you add a path, it automatically saves the data in the storage,
        creates a datasets folder and BigQuery location, besides creating the
        table and its configuration files.

        The new table should be located at `<dataset_id>_staging.<table_id>` in BigQuery.

        It looks for data saved in Storage at `<bucket_name>/staging/<dataset_id>/<table_id>/*`
        and builds the table.

        It currently supports the types:

        - Comma Delimited CSV
        - Apache Avro
        - Apache Parquet

        Data can also be partitioned following the hive partitioning scheme
        `<key1>=<value1>/<key2>=<value2>` - for instance,
        `year=2012/country=BR`. The partition is automatcally detected
        by searching for `partitions` on the `table_config.yaml`.

        Args:
            path (str or pathlib.PosixPath): Where to find the file that you want to upload to create a table with
            job_config_params (dict): Optional.
                Job configuration params from bigquery
            if_table_exists (str): Optional
                What to do if table exists

                * 'raise' : Raises Conflict exception
                * 'replace' : Replace table
                * 'pass' : Do nothing
            force_dataset (bool): Creates `<dataset_id>` folder and BigQuery Dataset if it doesn't exists.
            if_table_config_exists (str): Optional.
                What to do if config files already exist

                 * 'raise': Raises FileExistError
                 * 'replace': Replace with blank template
                 * 'pass'; Do nothing
            if_storage_data_exists (str): Optional.
                What to do if data already exists on your bucket:

                * 'raise' : Raises Conflict exception
                * 'replace' : Replace table
                * 'pass' : Do nothing
            source_format (str): Optional
                Data source format. Only 'csv', 'avro' and 'parquet'
                are supported. Defaults to 'csv'.

            columns_config_url_or_path (str): Path to the local architeture file or a public google sheets URL.
                Path only suports csv, xls, xlsx, xlsm, xlsb, odf, ods, odt formats.
                Google sheets URL must be in the format https://docs.google.com/spreadsheets/d/<table_key>/edit#gid=<table_gid>.

            dataset_is_public (bool): Control if prod dataset is public or not. By default staging datasets like `dataset_id_staging` are not public.

            location (str): Optional. Location of dataset data.
                List of possible region names locations: https://cloud.google.com/bigquery/docs/locations

        """

        if path is None:

            # Look if table data already exists at Storage
            data = self.client["storage_staging"].list_blobs(
                self.bucket_name, prefix=f"staging/{self.dataset_id}/{self.table_id}"
            )

            # Raise: Cannot create table without external data
            if not data:
                raise BaseDosDadosException(
                    "You must provide a path for uploading data"
                )

        # Add data to storage
        if isinstance(
            path,
            (
                str,
                Path,
            ),
        ):

            Storage(self.dataset_id, self.table_id, **self.main_vars).upload(
                path, mode="staging", if_exists=if_storage_data_exists
            )

        # Create Dataset if it doesn't exist
        if force_dataset:

            dataset_obj = Dataset(self.dataset_id, **self.main_vars)

            try:
                dataset_obj.init()
            except FileExistsError:
                pass

            dataset_obj.create(
                if_exists="pass", location=location, dataset_is_public=dataset_is_public
            )

        self.init(
            data_sample_path=path,
            if_folder_exists="replace",
            if_table_config_exists=if_table_config_exists,
<<<<<<< HEAD
            columns_config_url=columns_config_url,
            source_format=source_format,
=======
            columns_config_url_or_path=columns_config_url_or_path,
>>>>>>> 6e1e8dd8
        )

        table = bigquery.Table(self.table_full_name["staging"])
        table.external_data_configuration = Datatype(
            self, source_format, "staging", partitioned=self._is_partitioned()
        ).external_config

        # Lookup if table alreay exists
        table_ref = None
        try:
            table_ref = self.client["bigquery_staging"].get_table(
                self.table_full_name["staging"]
            )

        except google.api_core.exceptions.NotFound:
            pass

        if isinstance(table_ref, google.cloud.bigquery.table.Table):

            if if_table_exists == "pass":

                return None

            elif if_table_exists == "raise":

                raise FileExistsError(
                    "Table already exists, choose replace if you want to overwrite it"
                )

        if if_table_exists == "replace":

            self.delete(mode="staging")

        self.client["bigquery_staging"].create_table(table)


    def update(self, mode="all", not_found_ok=True):
        """Updates BigQuery schema and description.
        Args:
            mode (str): Optional.
                Table of which table to update [prod|staging|all]
            not_found_ok (bool): Optional.
                What to do if table is not found
        """

        self._check_mode(mode)

        mode = ["prod", "staging"] if mode == "all" else [mode]
        for m in mode:

            try:
                table = self._get_table_obj(m)
            except google.api_core.exceptions.NotFound:
                continue

            # if m == "staging":

            table.description = self._render_template(
                Path("table/table_description.txt"), self.table_config
            )

            # save table description
            open(
                self.metadata_path
                / self.dataset_id
                / self.table_id
                / "table_description.txt",
                "w",
                encoding="utf-8",
            ).write(table.description)

            if m == "prod":
                table.schema = self._load_schema(m)

                self.client[f"bigquery_{m}"].update_table(
                    table, fields=["description", "schema"]
                )

    def publish(self, if_exists="raise"):
        """Creates BigQuery table at production dataset.

        Table should be located at `<dataset_id>.<table_id>`.

        It creates a view that uses the query from
        `<metadata_path>/<dataset_id>/<table_id>/publish.sql`.

        Make sure that all columns from the query also exists at
        `<metadata_path>/<dataset_id>/<table_id>/table_config.sql`, including
        the partitions.

        Args:
            if_exists (str): Optional.
                What to do if table exists.

                * 'raise' : Raises Conflict exception
                * 'replace' : Replace table
                * 'pass' : Do nothing

        Todo:

            * Check if all required fields are filled
        """

        if if_exists == "replace":
            self.delete(mode="prod")

        self.client["bigquery_prod"].query(
            (self.table_folder / "publish.sql").open("r", encoding="utf-8").read()
        ).result()

        self.update("prod")

    def delete(self, mode):
        """Deletes table in BigQuery.

        Args:
            mode (str): Table of which table to delete [prod|staging]
        """

        self._check_mode(mode)

        if mode == "all":
            for m, n in self.table_full_name[mode].items():
                self.client[f"bigquery_{m}"].delete_table(n, not_found_ok=True)
        else:
            self.client[f"bigquery_{mode}"].delete_table(
                self.table_full_name[mode], not_found_ok=True
            )

    def append(self, filepath, partitions=None, if_exists="replace", **upload_args):
        """Appends new data to existing BigQuery table.

        As long as the data has the same schema. It appends the data in the
        filepath to the existing table.

        Args:
            filepath (str or pathlib.PosixPath): Where to find the file that you want to upload to create a table with
            partitions (str, pathlib.PosixPath, dict): Optional.
                Hive structured partition as a string or dict

                * str : `<key>=<value>/<key2>=<value2>`
                * dict: `dict(key=value, key2=value2)`
            if_exists (str): 0ptional.
                What to do if data with same name exists in storage

                * 'raise' : Raises Conflict exception
                * 'replace' : Replace table
                * 'pass' : Do nothing
        """
        if not self.table_exists("staging"):
            raise BaseDosDadosException(
                "You cannot append to a table that does not exist"
            )
        else:
            Storage(self.dataset_id, self.table_id, **self.main_vars).upload(
                filepath,
                mode="staging",
                partitions=partitions,
                if_exists=if_exists,
                **upload_args,
            )<|MERGE_RESOLUTION|>--- conflicted
+++ resolved
@@ -704,12 +704,8 @@
             data_sample_path=path,
             if_folder_exists="replace",
             if_table_config_exists=if_table_config_exists,
-<<<<<<< HEAD
-            columns_config_url=columns_config_url,
+            columns_config_url_or_path=columns_config_url_or_path,
             source_format=source_format,
-=======
-            columns_config_url_or_path=columns_config_url_or_path,
->>>>>>> 6e1e8dd8
         )
 
         table = bigquery.Table(self.table_full_name["staging"])
