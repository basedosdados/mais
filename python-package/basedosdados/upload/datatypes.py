"""
Class for define external and partiton configs for each datatype
"""
# pylint: disable=protected-access,line-too-long
import csv

from google.cloud import bigquery
import pandas as pd
import pandavro


class Datatype:
    """
    Manage external and partition config
    """

<<<<<<< HEAD
    def __init__(
=======
    def __init__(  # pylint: disable=too-many-arguments
>>>>>>> ca4a61ed
        self,
        table_obj,
        source_format="csv",
        mode="staging",
        partitioned=False,
        biglake_connection_id=None,
    ):
        self.table_obj = table_obj
        self.source_format = source_format
        self.mode = mode
        self.partitioned = partitioned
        self.biglake_connection_id = biglake_connection_id

    def header(self, data_sample_path):
        """
        Retrieve the header of the data sample
        """

        if self.source_format == "csv":
            return next(csv.reader(open(data_sample_path, "r", encoding="utf-8")))
        if self.source_format == "avro":
            dataframe = pandavro.read_avro(str(data_sample_path))
            return list(dataframe.columns.values)
        if self.source_format == "parquet":
            dataframe = pd.read_parquet(str(data_sample_path))
            return list(dataframe.columns.values)
        raise NotImplementedError(
            "Base dos Dados just supports comma separated csv, avro and parquet files"
        )

    def partition(self):
        """
        Configure the partitioning of the table
        """
        hive_partitioning = bigquery.external_config.HivePartitioningOptions()
        hive_partitioning.mode = "STRINGS"
        hive_partitioning.source_uri_prefix = self.table_obj.uri.format(
            dataset=self.table_obj.dataset_id, table=self.table_obj.table_id
        ).replace("*", "")

        return hive_partitioning

    @property
    def external_config(self):
        """
        Configure the external table
        """
        if self.source_format == "csv":
            _external_config = bigquery.ExternalConfig("CSV")
            _external_config.options.skip_leading_rows = 1
            _external_config.options.allow_quoted_newlines = True
            _external_config.options.allow_jagged_rows = True
            _external_config.autodetect = False
            _external_config.schema = self.table_obj._load_schema(self.mode)
        elif self.source_format == "avro":
            _external_config = bigquery.ExternalConfig("AVRO")
        elif self.source_format == "parquet":
            _external_config = bigquery.ExternalConfig("PARQUET")
        else:
            raise NotImplementedError(
                "Base dos Dados just supports csv, avro and parquet files"
            )

        _external_config.source_uris = f"gs://{self.table_obj.bucket_name}/staging/{self.table_obj.dataset_id}/{self.table_obj.table_id}/*"
        if self.partitioned:
            _external_config.hive_partitioning = self.partition()

        if self.biglake_connection_id:
            _external_config.connection_id = self.biglake_connection_id
            # When using BigLake tables, schema must be provided to the `Table` object, not the
            # `ExternalConfig` object.
            _external_config.schema = None

        return _external_config<|MERGE_RESOLUTION|>--- conflicted
+++ resolved
@@ -14,11 +14,7 @@
     Manage external and partition config
     """
 
-<<<<<<< HEAD
-    def __init__(
-=======
     def __init__(  # pylint: disable=too-many-arguments
->>>>>>> ca4a61ed
         self,
         table_obj,
         source_format="csv",
