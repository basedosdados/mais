--- conflicted
+++ resolved
@@ -1,11 +1,7 @@
 from pathlib import Path
 
 from basedosdados.upload.base import Base
-<<<<<<< HEAD
 from basedosdados.exceptions import BaseDosDadosException
-=======
-from tqdm import tqdm
->>>>>>> fd1a32bf
 
 
 class Storage(Base):
