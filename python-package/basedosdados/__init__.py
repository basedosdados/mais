"""
Importing the module will automatically import the submodules.
"""


import sys
import os
from importlib.metadata import version

<<<<<<< HEAD
__version__ = "1.7.0"
=======
__version__ = version("basedosdados")

__version__ = "1.6.11b2"
>>>>>>> ca4a61ed

sys.path.append(f"{os.getcwd()}/python-package")

# pylint: disable=C0413

from basedosdados.backend import Backend
from basedosdados.constants import constants, config
from basedosdados.upload.connection import Connection
from basedosdados.upload.dataset import Dataset
from basedosdados.upload.storage import Storage
from basedosdados.upload.table import Table
from basedosdados.upload.metadata import Metadata
from basedosdados.download.base import reauth
from basedosdados.download.download import (
    read_sql,
    download,
    read_table,
)
from basedosdados.download.metadata import (
    list_datasets,
    list_dataset_tables,
    get_table_description,
    get_dataset_description,
    get_table_columns,
    get_table_size,
    search,
)<|MERGE_RESOLUTION|>--- conflicted
+++ resolved
@@ -5,15 +5,8 @@
 
 import sys
 import os
-from importlib.metadata import version
 
-<<<<<<< HEAD
 __version__ = "1.7.0"
-=======
-__version__ = version("basedosdados")
-
-__version__ = "1.6.11b2"
->>>>>>> ca4a61ed
 
 sys.path.append(f"{os.getcwd()}/python-package")
 
