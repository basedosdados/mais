--- conflicted
+++ resolved
@@ -6,15 +6,9 @@
 import pandas_gbq
 import pydata_google_auth
 from basedosdados.exceptions import (
-<<<<<<< HEAD
     BaseDosDadosException,
     BaseDosDadosAccessDeniedException,
     BaseDosDadosAuthorizationException,
-=======
-    BaseDosDadosAccessDeniedException,
-    BaseDosDadosAuthorizationException,
-    BaseDosDadosException,
->>>>>>> fd1a32bf
     BaseDosDadosInvalidProjectIDException,
     BaseDosDadosNoBillingProjectIDException,
 )
@@ -187,16 +181,9 @@
         raise BaseDosDadosAuthorizationException
 
     except (OSError, ValueError) as e:
-<<<<<<< HEAD
         no_billing_id = "Could not determine project ID" in str(e)
         no_billing_id |= "reading from stdin while output is captured" in str(e)
         if no_billing_id:
-=======
-        exc_from_no_billing_id = "Could not determine project ID" in str(
-            e
-        ) or "reading from stdin while output is captured" in str(e)
-        if exc_from_no_billing_id:
->>>>>>> fd1a32bf
             raise BaseDosDadosNoBillingProjectIDException
         raise
 
@@ -310,14 +297,8 @@
     """
 
     df_is_dataframe = type(df) == pd.DataFrame
-<<<<<<< HEAD
     df_is_bq_dataset_or_table = type(df) == bigquery.Table
     df_is_bq_dataset_or_table |= type(df) == bigquery.Dataset
-=======
-    df_is_bq_dataset_or_table = (type(df) == bigquery.Dataset) or (
-        type(df) == bigquery.Table
-    )
->>>>>>> fd1a32bf
 
     if verbose == True and df_is_dataframe:
         _print_output(df)
@@ -333,14 +314,8 @@
         elif output_type == "records":
             return df.to_dict("records")
         else:
-<<<<<<< HEAD
             msg = '`output_type` argument must be set to "list", "str" or "records".'
             raise ValueError(msg)
-=======
-            raise ValueError(
-                '`output_type` argument must be set to "list", "str" or "records".'
-            )
->>>>>>> fd1a32bf
 
     else:
         raise TypeError("`verbose` argument must be of `bool` type.")
@@ -398,14 +373,10 @@
         ]
 
     return _handle_output(
-<<<<<<< HEAD
         verbose=verbose,
         output_type="list",
         df=datasets,
         col_name="dataset_id",
-=======
-        verbose=verbose, output_type="list", df=datasets, col_name="dataset_id"
->>>>>>> fd1a32bf
     )
 
 
@@ -463,26 +434,18 @@
         ]
 
     return _handle_output(
-<<<<<<< HEAD
         verbose=verbose,
         output_type="list",
         df=tables,
         col_name="table_id",
-=======
-        verbose=verbose, output_type="list", df=tables, col_name="table_id"
->>>>>>> fd1a32bf
     )
 
 
 def get_dataset_description(
-<<<<<<< HEAD
     dataset_id=None,
     query_project_id="basedosdados",
     from_file=False,
     verbose=True,
-=======
-    dataset_id=None, query_project_id="basedosdados", from_file=False, verbose=True
->>>>>>> fd1a32bf
 ):
     """Prints the full dataset description.
 
