--- conflicted
+++ resolved
@@ -4,12 +4,8 @@
 # pylint: disable=redefined-outer-name, protected-access
 from functools import lru_cache
 
-<<<<<<< HEAD
 import sys
 
-=======
-import google.auth
->>>>>>> 46427502
 from google.cloud import bigquery, storage
 import pydata_google_auth
 
@@ -54,16 +50,10 @@
             scopes=SCOPES,
             # credentials_cache=None,
         )
-<<<<<<< HEAD
 
     return pydata_google_auth.get_user_credentials(
             SCOPES,
-=======
-        return credentials_
 
-    credentials_, _ = google.auth.default(
-        scopes=SCOPES
->>>>>>> 46427502
     )
     return credentials_
 
