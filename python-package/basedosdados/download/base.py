'''
Functions for manage auth and credentials
'''
# pylint: disable=redefined-outer-name, protected-access
from functools import lru_cache

import google.auth
<<<<<<< HEAD

=======
>>>>>>> 88be9b59
from google.cloud import bigquery, storage
import pydata_google_auth


from basedosdados.upload.base import Base

SCOPES = [
    "https://www.googleapis.com/auth/cloud-platform",
]


def reauth():
    '''
    Reauth user credentials
    '''

    pydata_google_auth.get_user_credentials(
        SCOPES, credentials_cache=pydata_google_auth.cache.REAUTH
    )


def credentials(from_file=False, reauth=False):
    '''
    Get user credentials with google.auth
    '''

    if from_file:
        return Base()._load_credentials(mode="prod")

    if reauth:
        credentials_, _ = google.auth.default(
            scopes=SCOPES,
            # credentials_cache=None,
        )
        return credentials_

    credentials_, _ = google.auth.default(
        scopes=SCOPES
    )
    return credentials_



@lru_cache(256)
def google_client(billing_project_id, from_file, reauth):
    '''
    Get Google Cloud client for bigquery and storage
    '''

    return dict(
        bigquery=bigquery.Client(
            credentials=credentials(from_file=from_file, reauth=reauth),
            project=billing_project_id,
        ),
        storage=storage.Client(
            credentials=credentials(from_file=from_file, reauth=reauth),
            project=billing_project_id,
        ),
    )<|MERGE_RESOLUTION|>--- conflicted
+++ resolved
@@ -5,10 +5,6 @@
 from functools import lru_cache
 
 import google.auth
-<<<<<<< HEAD
-
-=======
->>>>>>> 88be9b59
 from google.cloud import bigquery, storage
 import pydata_google_auth
 
