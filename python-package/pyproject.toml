--- conflicted
+++ resolved
@@ -28,7 +28,6 @@
 pandas = "1.2.4"
 pandas-gbq = "0.13.2"
 pyaml = "20.4.0"
-<<<<<<< HEAD
 python = ">=3.7.1,<3.11"
 tomlkit = "0.7.0"
 tqdm = "4.50.2"
@@ -37,13 +36,6 @@
 'ruamel.yaml'= "0.17.10"
 pyarrow = "6.0.0"
 pandavro = "^1.6.0"
-=======
-pyarrow = "6.0.0"
-python = ">=3.7.1"
-'ruamel.yaml' = "0.17.10"
-tomlkit = "0.7.0"
-tqdm = "4.50.2"
->>>>>>> 6e1e8dd8
 
 [tool.poetry.dev-dependencies]
 Jinja2 = "3.0.3"
