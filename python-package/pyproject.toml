--- conflicted
+++ resolved
@@ -13,11 +13,7 @@
 ]
 readme = "README.md"
 repository = "https://github.com/base-dos-dados/bases"
-<<<<<<< HEAD
-version = "1.5.3a0"
-=======
-version = "1.4.6-alpha.0"
->>>>>>> db60a624
+version = "1.5.3a1"
 
 [tool.poetry.scripts]
 basedosdados = 'basedosdados.cli.cli:cli'
