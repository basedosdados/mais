[tool.poetry]
authors = ["Joao Carabetta <joao.carabetta@gmail.com>", "Ricardo Dahis","Diego Oliveira"]
classifiers = [
  "Topic :: Software Development :: Build Tools",
  "Topic :: Software Development :: Libraries :: Python Modules",
]
description = "Organizar e facilitar o acesso a dados brasileiros através de tabelas públicas no BigQuery."
homepage = "https://github.com/base-dos-dados/bases"
license = "MIT"
name = "basedosdados"
packages = [
  {include = "basedosdados"},
]
readme = "README.md"
repository = "https://github.com/base-dos-dados/bases"
version = "1.6.0-beta.20"

[tool.poetry.scripts]
basedosdados = 'basedosdados.cli.cli:cli'

[tool.poetry.dependencies]
Jinja2 = "2.11.2"
<<<<<<< HEAD
click = "7.1.2"
google-cloud-bigquery = "2.30.1"
=======
click = "8.0.3"
google-cloud-bigquery = "1.28.0"
>>>>>>> 15480a2b
google-cloud-bigquery-storage = "1.1.0"
google-cloud-storage = "1.42.3"
pandas-gbq = "0.13.2"
pyaml = "20.4.0"
python = ">=3.7.1"
tomlkit = "0.7.0"
tqdm = "4.50.2"
pandas= "1.2.4"
<<<<<<< HEAD
'ruamel.yaml'= "0.17.4" 
pyarrow = "6.0.0"
=======
ckanapi = "4.6"
'ruamel.yaml'= "0.17.10"

>>>>>>> 15480a2b

[tool.poetry.dev-dependencies]
Jinja2 = "2.11.2"
black = "20.8b1"
click = "8.0.3"
google-cloud-bigquery = "1.28.0"
google-cloud-bigquery-storage = "1.1.0"
google-cloud-storage = "1.42.3"
ipykernel = "5.3.4"
jupyter = "1.0.0"
pyaml = "20.4.0"
pytest = "6.0.2"
tomlkit = "0.7.0"
tqdm = "4.50.2"
pandas= "1.2.4"
ckanapi = "4.6"
'ruamel.yaml'= "0.17.10"

[tool.black]
# Use the more relaxed max line length permitted in PEP8.
exclude = '''
/(
    \.eggs
  | \.git
  | \.mypy_cache
  | \.tox
  | \venv
  | build
  | dist
  | htmlcov
)/
'''
line-length = 88
target-version = ["py36", "py37", "py38"]

[build-system]
build-backend = "poetry.masonry.api"
requires = ["poetry>=0.12"]

[pytest]
addopts = "-p no:warnings"<|MERGE_RESOLUTION|>--- conflicted
+++ resolved
@@ -20,13 +20,8 @@
 
 [tool.poetry.dependencies]
 Jinja2 = "2.11.2"
-<<<<<<< HEAD
-click = "7.1.2"
+click = "8.0.3"
 google-cloud-bigquery = "2.30.1"
-=======
-click = "8.0.3"
-google-cloud-bigquery = "1.28.0"
->>>>>>> 15480a2b
 google-cloud-bigquery-storage = "1.1.0"
 google-cloud-storage = "1.42.3"
 pandas-gbq = "0.13.2"
@@ -35,14 +30,10 @@
 tomlkit = "0.7.0"
 tqdm = "4.50.2"
 pandas= "1.2.4"
-<<<<<<< HEAD
-'ruamel.yaml'= "0.17.4" 
 pyarrow = "6.0.0"
-=======
 ckanapi = "4.6"
 'ruamel.yaml'= "0.17.10"
 
->>>>>>> 15480a2b
 
 [tool.poetry.dev-dependencies]
 Jinja2 = "2.11.2"
