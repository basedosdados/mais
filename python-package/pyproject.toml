--- conflicted
+++ resolved
@@ -13,11 +13,7 @@
 ]
 readme = "README.md"
 repository = "https://github.com/base-dos-dados/bases"
-<<<<<<< HEAD
 version = "1.6.11-b1"
-=======
-version = "1.6.11-beta.2"
->>>>>>> ca4a61ed
 
 [tool.poetry.scripts]
 basedosdados = 'basedosdados.cli.cli:cli'
@@ -30,28 +26,20 @@
 google-cloud-bigquery-connection = "^1.7.3"
 google-cloud-bigquery-storage = "1.1.0"
 google-cloud-storage = "1.42.3"
+gql = "^3.4.1"
 importlib-metadata = "^4.11.3"
 loguru = "^0.6.0"
 pandas = "^1.3.5"
 pandas-gbq = "^0.17.4"
 pandavro = "^1.6.0"
+pwinput = "^1.0.3"
 pyarrow = "6.0.0"
 python = ">=3.7.1,<3.11"
-<<<<<<< HEAD
-toml = "^0.10.2"
-tomlkit = "0.7.0"
-tqdm = "4.50.2"
-shapely = "^1.6.0"
-gql = "^3.4.1"
-pwinput = "^1.0.3"
 requests = "^2.30.0"
-=======
-'ruamel.yaml' = "0.17.10"
 shapely = "^1.6.0"
 toml = "^0.10.2"
 tomlkit = "0.7.0"
 tqdm = "4.50.2"
->>>>>>> ca4a61ed
 
 [tool.black]
 # Use the more relaxed max line length permitted in PEP8.
