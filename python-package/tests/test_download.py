import shutil
from os import read
from pathlib import Path

import pandas as pd
import pytest
from basedosdados import (
    download,
    get_dataset_description,
    get_table_columns,
    get_table_description,
    get_table_size,
    list_dataset_tables,
    list_datasets,
    read_sql,
    read_table,
)
from basedosdados.exceptions import (
    BaseDosDadosException,
<<<<<<< HEAD
    BaseDosDadosNoBillingProjectIDException,
    BaseDosDadosInvalidProjectIDException,
=======
    BaseDosDadosInvalidProjectIDException,
    BaseDosDadosNoBillingProjectIDException,
>>>>>>> fd1a32bf
)
from pandas_gbq.gbq import GenericGBQException

TEST_PROJECT_ID = "basedosdados-dev"
SAVEFILE = Path(__file__).parent / "tmp_bases" / "test.csv"
SAVEPATH = Path(__file__).parent / "tmp_bases"
shutil.rmtree(SAVEPATH, ignore_errors=True)


def test_download_by_query():

    download(
        SAVEFILE,
        query="select * from `basedosdados.br_ibge_pib.municipio` limit 10",
        billing_project_id=TEST_PROJECT_ID,
        index=False,
        from_file=True,
    )

    assert SAVEFILE.exists()


def test_download_by_table():

    download(
        SAVEFILE,
        dataset_id="br_ibge_pib",
        table_id="municipio",
        billing_project_id=TEST_PROJECT_ID,
        limit=10,
        from_file=True,
        index=False,
    )

    assert SAVEFILE.exists()


def test_download_save_to_path():

    download(
        SAVEPATH,
        dataset_id="br_ibge_pib",
        table_id="municipio",
        billing_project_id=TEST_PROJECT_ID,
        from_file=True,
        limit=10,
        index=False,
    )

    assert (SAVEPATH / "municipio.csv").exists()


def test_download_no_query_or_table():

    with pytest.raises(BaseDosDadosException):
        download(
            SAVEFILE,
            limit=10,
        )


def test_download_pandas_kwargs():

    download(
        SAVEFILE,
        dataset_id="br_ibge_pib",
        table_id="municipio",
        billing_project_id=TEST_PROJECT_ID,
        from_file=True,
        limit=10,
        sep="|",
        index=False,
    )

    assert SAVEFILE.exists()


def test_read_sql():

    assert isinstance(
        read_sql(
            query="select * from `basedosdados.br_ibge_pib.municipio` limit 10",
            billing_project_id=TEST_PROJECT_ID,
            from_file=True,
        ),
        pd.DataFrame,
    )


def test_read_sql_no_billing_project_id():

    with pytest.raises(BaseDosDadosNoBillingProjectIDException) as excinfo:
        read_sql(
            query="select * from `basedosdados.br_ibge_pib.municipio` limit 10",
        )

    assert "We are not sure which Google Cloud project should be billed." in str(
        excinfo.value
    )


def test_read_sql_invalid_billing_project_id():

    pattern = r"You are using an invalid `billing_project_id`"

    with pytest.raises(BaseDosDadosInvalidProjectIDException, match=pattern):
        read_sql(
            query="select * from `basedosdados.br_ibge_pib.municipio` limit 10",
            billing_project_id="inexistent_project_id",
            from_file=True,
        )


def test_read_sql_inexistent_project():

    with pytest.raises(GenericGBQException) as excinfo:
        read_sql(
            query="select * from `asedosdados.br_ibge_pib.municipio` limit 10",
            billing_project_id=TEST_PROJECT_ID,
            from_file=True,
        )

    assert "Reason: 404 Not found: Project" in str(excinfo.value)


def test_read_sql_inexistent_dataset():

    with pytest.raises(GenericGBQException) as excinfo:
        read_sql(
            query="select * from `basedosdados.br_ibge_inexistent.municipio` limit 10",
            billing_project_id=TEST_PROJECT_ID,
            from_file=True,
        )

    assert "Reason: 404 Not found: Dataset" in str(excinfo.value)


def test_read_sql_inexistent_table():

    with pytest.raises(GenericGBQException) as excinfo:
        read_sql(
            query="select * from `basedosdados.br_ibge_pib.inexistent` limit 10",
            billing_project_id=TEST_PROJECT_ID,
            from_file=True,
        )

    assert "Reason: 404 Not found: Table" in str(excinfo.value)


def test_read_sql_syntax_error():

    with pytest.raises(GenericGBQException) as excinfo:
        read_sql(
            query="invalid_statement * from `basedosdados.br_ibge_pib.municipio` limit 10",
            billing_project_id=TEST_PROJECT_ID,
            from_file=True,
        )

    assert "Reason: 400 Syntax error" in str(excinfo.value)


def test_read_table():

    assert isinstance(
        read_table(
            dataset_id="br_ibge_pib",
            table_id="municipio",
            billing_project_id=TEST_PROJECT_ID,
            from_file=True,
            limit=10,
        ),
        pd.DataFrame,
    )


def test_list_datasets(capsys):

    list_datasets(from_file=True)
    out, err = capsys.readouterr()  # Capture prints
    assert "dataset_id" in out


def test_list_datasets_complete(capsys):

    list_datasets(with_description=True, filter_by="ibge", from_file=True)
    out, err = capsys.readouterr()  # Capture prints
    assert "dataset_id" in out
    assert "description" in out


def test_list_datasets_all_descriptions(capsys):

    list_datasets(with_description=True, from_file=True)
    out, err = capsys.readouterr()  # Capture prints
    assert len(out) > 0


def test_list_datasets_verbose_false():

    out = list_datasets(from_file=True, verbose=False)
    assert type(out) == list
    assert len(out) > 0


def test_list_dataset_tables(capsys):

    list_dataset_tables(dataset_id="br_ibge_censo_demografico", from_file=True)
    out, err = capsys.readouterr()  # Capture prints
    assert "table_id" in out


def test_list_dataset_tables_complete(capsys):

    list_dataset_tables(
        dataset_id="br_ibge_censo_demografico",
        filter_by="renda",
        with_description=True,
        from_file=True,
    )
    out, err = capsys.readouterr()  # Capture prints
    assert "table_id" in out
    assert "description" in out
    assert "renda" in out


def test_list_dataset_tables_all_descriptions(capsys):
    list_dataset_tables(
        dataset_id="br_ibge_censo_demografico", with_description=True, from_file=True
    )
    out, err = capsys.readouterr()  # Capture prints
    assert len(out) > 0


def test_list_dataset_tables_verbose_false():

    out = list_dataset_tables(
        dataset_id="br_ibge_censo_demografico", from_file=True, verbose=False
    )
    assert type(out) == list
    assert len(out) > 0


def test_get_dataset_description(capsys):

    get_dataset_description("br_ibge_censo_demografico", from_file=True)
    out, err = capsys.readouterr()  # Capture prints
    assert len(out) > 0


def test_get_dataset_description_verbose_false():
    out = get_dataset_description(
        "br_ibge_censo_demografico", from_file=True, verbose=False
    )
    assert type(out) == str
    assert len(out) > 0


def test_get_table_description(capsys):
    get_table_description(
        "br_ibge_censo_demografico", "setor_censitario_basico_2010", from_file=True
    )
    out, err = capsys.readouterr()  # Capture prints
    assert len(out) > 0


def test_get_table_description_verbose_false():
    out = get_table_description(
        dataset_id="br_ibge_censo_demografico",
        table_id="setor_censitario_basico_2010",
        from_file=True,
        verbose=False,
    )
    assert type(out) == str
    assert len(out) > 0


def test_get_table_columns(capsys):
    get_table_columns(
        dataset_id="br_ibge_censo_demografico",
        table_id="setor_censitario_basico_2010",
        from_file=True,
    )
    out, err = capsys.readouterr()  # Capture prints
    assert "name" in out
    assert "field_type" in out
    assert "description" in out


def test_get_table_columns_verbose_false():
    out = get_table_columns(
        dataset_id="br_ibge_censo_demografico",
        table_id="setor_censitario_basico_2010",
        from_file=True,
        verbose=False,
    )
    assert type(out) == list
    assert len(out) > 0


def test_get_table_size(capsys):
    get_table_size(
        dataset_id="br_ibge_censo_demografico",
        table_id="setor_censitario_basico_2010",
        billing_project_id=TEST_PROJECT_ID,
        from_file=True,
    )
    out, err = capsys.readouterr()
    assert "num_rows" in out
    assert "size_mb" in out


def test_get_table_size_verbose_false():
    out = get_table_size(
        dataset_id="br_ibge_censo_demografico",
        table_id="setor_censitario_basico_2010",
        billing_project_id=TEST_PROJECT_ID,
        from_file=True,
        verbose=False,
    )
    assert type(out) == list
    assert len(out) > 0<|MERGE_RESOLUTION|>--- conflicted
+++ resolved
@@ -17,13 +17,8 @@
 )
 from basedosdados.exceptions import (
     BaseDosDadosException,
-<<<<<<< HEAD
     BaseDosDadosNoBillingProjectIDException,
     BaseDosDadosInvalidProjectIDException,
-=======
-    BaseDosDadosInvalidProjectIDException,
-    BaseDosDadosNoBillingProjectIDException,
->>>>>>> fd1a32bf
 )
 from pandas_gbq.gbq import GenericGBQException
 
