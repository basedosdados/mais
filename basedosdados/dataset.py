from pathlib import Path
from google.cloud import bigquery

from google.api_core.exceptions import Conflict

from basedosdados.base import Base


class Dataset(Base):
    """
    Manage datasets in BigQuery.
    """

    def __init__(self, dataset_id, **kwArgs):
        super().__init__(**kwArgs)

        self.dataset_id = dataset_id.replace("-", "_")
        self.dataset_folder = Path(self.metadata_path / self.dataset_id)

    @property
    def dataset_config(self):

        return self._load_yaml(
            self.metadata_path / self.dataset_id / "dataset_config.yaml"
        )

    def _loop_modes(self, mode="all"):

        if mode == "all":
            mode = ["prod", "staging"]
        else:
            mode = [mode]

        dataset_tag = lambda m: f"_{m}" if m == "staging" else ""

        return (
            {
                "client": self.client[f"bigquery_{m}"],
                "id": f"{self.client[f'bigquery_{m}'].project}.{self.dataset_config['dataset_id']}{dataset_tag(m)}",
            }
            for m in mode
        )

    def _setup_dataset_object(self, dataset_id):

        dataset = bigquery.Dataset(dataset_id)
        dataset.description = self._render_template(
            "dataset/dataset_description.txt", self.dataset_config
        )

        return dataset

    def init(self, replace=False):
        """Initialize dataset folder at metadata_path at `metadata_path/<dataset_id>`.

        The folder should contain:
<<<<<<< HEAD
            * dataset_config.yaml
            * README.md
=======

        * `dataset_config.yaml`
        * `README.md`
>>>>>>> af6246dc

        Args:
            replace (str): Optional. Whether to replace existing folder.

        Raises:
            FileExistsError: If dataset folder already exists and replace is False
        """

        # Create dataset folder
        try:
            self.dataset_folder.mkdir(exist_ok=replace, parents=True)
        except FileExistsError:
            raise FileExistsError(
                f"Dataset {str(self.dataset_folder.stem)} folder does not exists. "
                "Set replace=True to replace current files."
            )

        for file in (Path(self.templates) / "dataset").glob("*"):

            if file.name in ["dataset_config.yaml", "README.md"]:

                # Load and fill template
                template = self._render_template(
                    f"dataset/{file.name}", dict(dataset_id=self.dataset_id)
                )

                # Write file
                (self.dataset_folder / file.name).open("w").write(template)

        # Add code folder
        (self.dataset_folder / "code").mkdir(exist_ok=replace, parents=True)

        return self

    def publicize(self, mode="all"):
        """Changes IAM configuration to turn BigQuery dataset public.

        Args:
            mode (bool): Which dataset to create [prod|staging|all].
        """

        for m in self._loop_modes(mode):

            dataset = m["client"].get_dataset(m["id"])
            entries = dataset.access_entries

            entries.extend(
                [
                    bigquery.AccessEntry(
                        role="roles/bigquery.dataViewer",
                        entity_type="iamMember",
                        entity_id="allUsers",
                    ),
                    bigquery.AccessEntry(
                        role="roles/bigquery.metadataViewer",
                        entity_type="iamMember",
                        entity_id="allUsers",
                    ),
                    bigquery.AccessEntry(
                        role="roles/bigquery.user",
                        entity_type="iamMember",
                        entity_id="allUsers",
                    ),
                ]
            )
            dataset.access_entries = entries

            m["client"].update_dataset(dataset, ["access_entries"])

    def create(self, mode="all", if_exists="raise"):
        """Creates BigQuery datasets given `dataset_id`.

        It can create two datasets:

        * `<dataset_id>` (mode = 'prod')
        * `<dataset_id>_staging` (mode = 'staging')

        If `mode` is all, it creates both.

        Args:
            mode (str): Optional. Which dataset to create [prod|staging|all].
            if_exists (str): Optional. What to do if dataset exists

                * raise : Raises Conflic exception
                * replace : Drop all tables and replace dataset
                * update : Update dataset description
                * pass : Do nothing

        Raises:
            Warning: Dataset already exists and if_exists is set to `raise`
        """

        if if_exists == "replace":
            self.delete(mode)
        elif if_exists == "update":

            self.update()
            return

        # Set dataset_id to the ID of the dataset to create.
        for m in self._loop_modes(mode):

            # Construct a full Dataset object to send to the API.
            dataset_obj = self._setup_dataset_object(m["id"])

            # Send the dataset to the API for creation, with an explicit timeout.
            # Raises google.api_core.exceptions.Conflict if the Dataset already
            # exists within the project.
            try:
                job = m["client"].create_dataset(dataset_obj)  # Make an API request.
            except Conflict:

                if if_exists == "pass":
                    return
                else:
                    raise Conflict(f"Dataset {self.dataset_id} already exists")

        # Make prod dataset public
        self.publicize()

    def delete(self, mode="all"):
        """Deletes dataset in BigQuery. Toogle mode to choose which dataset to delete.

        Args:
            mode (str): Optional. Which dataset to delete [prod|staging|all]
        """

        for m in self._loop_modes(mode):

            m["client"].delete_dataset(m["id"], delete_contents=True, not_found_ok=True)

    def update(self, mode="all"):
        """Update dataset description. Toogle mode to choose which dataset to update.

        Args:
            mode (str): Optional. Which dataset to update [prod|staging|all]
        """

        for m in self._loop_modes(mode):

            # Send the dataset to the API to update, with an explicit timeout.
            # Raises google.api_core.exceptions.Conflict if the Dataset already
            # exists within the project.
            dataset = m["client"].update_dataset(
                self._setup_dataset_object(m["id"]), fields=["description"]
            )  # Make an API request.<|MERGE_RESOLUTION|>--- conflicted
+++ resolved
@@ -54,14 +54,9 @@
         """Initialize dataset folder at metadata_path at `metadata_path/<dataset_id>`.
 
         The folder should contain:
-<<<<<<< HEAD
-            * dataset_config.yaml
-            * README.md
-=======
 
         * `dataset_config.yaml`
         * `README.md`
->>>>>>> af6246dc
 
         Args:
             replace (str): Optional. Whether to replace existing folder.
