--- conflicted
+++ resolved
@@ -294,10 +294,6 @@
         mode="staging",
     ):
         """Copies table from a source bucket to your bucket, sends request in batches.
-<<<<<<< HEAD
-
-=======
->>>>>>> 282a9c12
 
         Args:
             source_bucket_name (str):
