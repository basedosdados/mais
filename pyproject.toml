[tool.poetry]
authors = ["Joao Carabetta <joao.carabetta@gmail.com>", "Ricardo Dahis"]
classifiers = [
  "Topic :: Software Development :: Build Tools",
  "Topic :: Software Development :: Libraries :: Python Modules",
]
description = "Organizar e facilitar o acesso a dados brasileiros através de tabelas públicas no BigQuery."
homepage = "https://github.com/base-dos-dados/bases"
license = "MIT"
name = "basedosdados"
readme = "README.md"
repository = "https://github.com/base-dos-dados/bases"
<<<<<<< HEAD
version = "1.0.2"
=======
version = "0.1.20"
>>>>>>> 94e2f236
packages = [
    { include = "basedosdados"},
]

[tool.poetry.scripts]
basedosdados = 'basedosdados.cli:cli'

[tool.poetry.dependencies]
google-cloud-bigquery = "1.28.0"
google-cloud-storage = "1.31.2"
pyaml= "20.4.0"
Jinja2= "2.11.2"
tomlkit= "0.7.0"
pandas-gbq= "0.13.2"
python = "^3.6"
click = "7.1.2"
tqdm = "4.50.2"

[tool.poetry.dev-dependencies]
google-cloud-bigquery = "1.28.0"
google-cloud-storage = "1.31.2"
click = "7.1.2"
pyaml = "20.4.0"
Jinja2 = "2.11.2"
tomlkit = "0.7.0"
black = "20.8b1"
pytest = "6.0.2"
ipykernel = "5.3.4"
jupyter = "1.0.0"
tqdm = "4.50.2"

[tool.black]
# Use the more relaxed max line length permitted in PEP8.
exclude = '''
/(
    \.eggs
  | \.git
  | \.mypy_cache
  | \.tox
  | \venv
  | build
  | dist
  | htmlcov
)/
'''
line-length = 88
target-version = ["py36", "py37", "py38"]

[build-system]
build-backend = "poetry.masonry.api"
requires = ["poetry>=0.12"]


[pytest]
addopts = "-p no:warnings"<|MERGE_RESOLUTION|>--- conflicted
+++ resolved
@@ -10,11 +10,7 @@
 name = "basedosdados"
 readme = "README.md"
 repository = "https://github.com/base-dos-dados/bases"
-<<<<<<< HEAD
 version = "1.0.2"
-=======
-version = "0.1.20"
->>>>>>> 94e2f236
 packages = [
     { include = "basedosdados"},
 ]
