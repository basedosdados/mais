table_id: {{ table_id }} # AUTO GENERATED
dataset_id: {{ dataset_id }} # AUTO GENERATED

last_updated: <date> # AUTO GENERATED

labels: <add-labels>

# REQUIRED
description: |  
    <table-description>

treated_by:
    name: <institution-name> [IBGE, TSE] # REQUIRED
    website: <where to find raw data>
    email: <>
    logo: <logo-url>
    code_url: <code-url-that-generated-table> # REQUIRED

# Person or institution 
published_by:
    name: <institution-name> [IBGE, TSE] # REQUIRED
    website: <where to find raw data>
    email: <>
    logo: <logo-url>
    code_url: <code-url-that-generated-table> # REQUIRED

treatment_description: | 
    CEPESP fez X. Eu fiz K

# REQUIRED
partitions:  
    - <first partition>
    - <second partition>
    - ...

# REQUIRED    
data_update_frequency: HOURLY | DAILY | WEEKLY | ...  | ONCE  

# REQUIRED
license: MIT

# REQUIRED
columns: {% for column in columns %}  
    -   
        name: {{ column }}
        description: <columns description>
<<<<<<< HEAD
        # type: STRING 
        is_in_staging: True # Bool [True, False], whether the column is in the staging table>
        is_partition: False # Bool [True, False], whether the column is a partition. is_in_staging must be True
    {% endfor %}

# Available Types (https://cloud.google.com/bigquery/docs/schemas)
# Integer         INT64      Numeric values without fractional components
# Floating        FLOAT64    Approximate numeric values with fractional components
# Numeric         NUMERIC    Exact numeric values with fractional components
# Boolean         BOOL       TRUE or FALSE (case insensitive)
# String          STRING     Variable-length character (Unicode) data
# Bytes           BYTES      Variable-length binary data
# Date            DATE       A logical calendar date
# Date/Time       DATETIME   A year, month, day, hour, minute, second, and subsecond
# Time            TIME       A time, independent of a specific date
# Timestamp       TIMESTAMP  An absolute point in time, with microsecond precision
# Struct (Record  STRUCT     Container of ordered fields each with a type (required) and field name (optional)
# Geography       GEOGRAPHY  A pointset on the Earth's surface (a set of points, 
#                            lines and polygons on the WGS84 reference spheroid, with geodesic edges)
=======
        is_in_staging: True # <Bool [True, False], whether the column is in the staging table>
    {% endfor %}
>>>>>>> 17571c0d
<|MERGE_RESOLUTION|>--- conflicted
+++ resolved
@@ -44,27 +44,6 @@
     -   
         name: {{ column }}
         description: <columns description>
-<<<<<<< HEAD
-        # type: STRING 
         is_in_staging: True # Bool [True, False], whether the column is in the staging table>
         is_partition: False # Bool [True, False], whether the column is a partition. is_in_staging must be True
     {% endfor %}
-
-# Available Types (https://cloud.google.com/bigquery/docs/schemas)
-# Integer         INT64      Numeric values without fractional components
-# Floating        FLOAT64    Approximate numeric values with fractional components
-# Numeric         NUMERIC    Exact numeric values with fractional components
-# Boolean         BOOL       TRUE or FALSE (case insensitive)
-# String          STRING     Variable-length character (Unicode) data
-# Bytes           BYTES      Variable-length binary data
-# Date            DATE       A logical calendar date
-# Date/Time       DATETIME   A year, month, day, hour, minute, second, and subsecond
-# Time            TIME       A time, independent of a specific date
-# Timestamp       TIMESTAMP  An absolute point in time, with microsecond precision
-# Struct (Record  STRUCT     Container of ordered fields each with a type (required) and field name (optional)
-# Geography       GEOGRAPHY  A pointset on the Earth's surface (a set of points, 
-#                            lines and polygons on the WGS84 reference spheroid, with geodesic edges)
-=======
-        is_in_staging: True # <Bool [True, False], whether the column is in the staging table>
-    {% endfor %}
->>>>>>> 17571c0d
