
#' What happens when the package is loaded
#' @description `.onLoad` is automatically run when the user runs `library(basedosdados)` for the first time in the session.
#'
#'
#' @import cli


.onLoad <- function(libname, pkgname) {


  if(Sys.getenv("billing_project_id") == "") {

    Sys.setenv(billing_project_set = FALSE)

  } else {

    Sys.setenv(billing_project_set = "user_has_set")

  }

  cli::cli_h1("Base dos Dados")

  cli::cli_li(
    c(
<<<<<<< HEAD
      "Websitel: https://basedosdados.org/",
=======
      "Website: https://basedosdados.org/",
>>>>>>> 11c8d736
      "Docs: https://basedosdados.github.io/mais/"))
  cli::cli_end()

  cli::cli_h2("Contatos")

  cli::cli_li(
    c(
      "Discord: discord.gg/tuaFbAPeq5",
      "Twitter: @basedosdados",
      "Email: contato@basedosdados.org",
      "Telegram: t.me/joinchat/OKWc3RnClXnq2hq-8o0h_w",
      "Github: github.com/basedosdados",
      "LinkedIn: linkedin.com/company/base-dos-dados",
      "Newsletter: https://basedosdados.hubspotpagebuilder.com/assine-a-newsletter-da-base-dos-dados",
      "WhatsApp: https://chat.whatsapp.com/HXWgdFc1RmwCoblly5KPBZ",
      "YouTube: https://www.youtube.com/c/BasedosDados"))
  cli::cli_end()

  cli::cli_h3(
    "Somos um projeto open-source e gratuito. Para nos mantermos e crescermos precisamos do seu apoio. Quanto valem as horas do seu trabalho que poupamos?

    Nos apoie em https://apoia.se/basedosdados.

    ")

  cli::cli_h3(
    "Está usando o pacote para produzir um trabalho acadêmico? Para nos citar basta rodar citation('basedosdados').")

}<|MERGE_RESOLUTION|>--- conflicted
+++ resolved
@@ -23,11 +23,7 @@
 
   cli::cli_li(
     c(
-<<<<<<< HEAD
-      "Websitel: https://basedosdados.org/",
-=======
       "Website: https://basedosdados.org/",
->>>>>>> 11c8d736
       "Docs: https://basedosdados.github.io/mais/"))
   cli::cli_end()
 
