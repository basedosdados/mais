--- conflicted
+++ resolved
@@ -21,16 +21,13 @@
 
   cli::cli_h1("Base dos Dados")
 
-
   cli::cli_li(
     c(
       "Websitel: https://basedosdados.org/",
       "Docs: https://basedosdados.github.io/mais/"))
   cli::cli_end()
 
-
   cli::cli_h2("Contatos")
-<<<<<<< HEAD
 
   cli::cli_li(
     c(
@@ -54,16 +51,5 @@
 
   cli::cli_h3(
     "Está usando o pacote para produzir um trabalho acadêmico? Para nos citar basta rodar citation('basedosdados').")
-=======
-  cli::cli_ul()
-  cli::cli_li("Twitter: @basedosdados")
-  cli::cli_li("Email: contato@basedosdados.org")
-  cli::cli_li("Telegram: t.me/joinchat/OKWc3RnClXnq2hq-8o0h_w")
-  cli::cli_li("Apoia.se: apoia.se/basedosdados")
-  cli::cli_li("Github: github.com/basedosdados")
-  cli::cli_li("Discord: discord.gg/huKWpsVYx4")
-  cli::cli_li("LinkedIn: linkedin.com/company/base-dos-dados")
-  cli::cli_li("Newsletter: tinyletter.com/basedosdados")
->>>>>>> 31e25969
 
 }