#'
#'
#' Write the results of a query locally to a comma-separated file.
#'
#' @param query a string containing a valid SQL query.
#' @param table defaults to `NULL`. If a table name is provided then it'll be concatenated with "basedosdados." and the whole table will be returned.
#' @param billing_project_id a string containing your billing project id. If you've run `set_billing_id` then feel free to leave this empty.
#' @param page_size `bigrquery` internal, how many rows per page should there be.
#' @param path String with the output file's name. If running an R Project relative location can be provided. Passed to `readr::write_csv`'s `file` argument.
#' @param .na how should missing values be written in the resulting file? Value passed to `na` argument of `readr::write_csv`. Defaults to a whitespace.
#'
#' @return Invisibly returns the query's output in a tibble. Intended to be used for side-effects. If you simply want to load a query's result in memory, use `read_sql`.
#'
#' @details Currently there's only support for UTF-8 encoding. Users requiring more control over writing should use `read_sql` to get the data in memory and custom code from there.
#'
#'
#' @examples
#'
#' \dontrun{
#'
#' path <- file.path(tempdir(), "pib_per_capita.csv")
#'
#' bare_query <- "SELECT *
#' FROM basedosdados.br_tse_eleicoes.bens_candidato
#' WHERE ano = 2020
#' AND sigla_uf = \'TO\'"
#'
#' download(query = bare_query, path = path)
#'
#' # or download the entire table
#' download(table = "br_tse_eleicoes.bens_candidato", path = path)
#'
#' }
#'
#'
#' @importFrom bigrquery bq_project_query bq_table_download
#' @importFrom readr write_csv
#' @importFrom rlang abort
#' @importFrom magrittr %>%
#' @importFrom stringr str_detect
#' @importFrom fs is_file dir_exists
#' @export
#'
#'


download <- function(
  query = NULL,
  table = NULL,
  path,
  billing_project_id = get_billing_id(),
  page_size = 100000,
  .na = " ") {

  if(!stringr::str_detect(path, ".csv")) {

    rlang::abort("Pass a valid file path to argument `path`, make sure to include the '.csv' suffix.")

  }

  if(rlang::is_null(table) & rlang::is_null(query)) { # none was supplied

    rlang::abort("No value was passed to `table` and `query`.")

  } else if (!rlang::is_null(table) == !rlang::is_null(query)) { # both were supplied

    rlang::abort("Both `table` and `query` arguments were supplied values. Choose one.")

  }

  if(!rlang::is_null(table) & rlang::is_null(query)) {

    query <- glue::glue("SELECT * FROM basedosdados.{table}")

    msg <- glue::glue("`{table}` was passed to argument `table`. The following query will be executed: {query}")
    rlang::inform(msg)

  }

  bigrquery::bq_project_query(
    billing_project_id,
    query = query) %>%
    bigrquery::bq_table_download(
      page_size = page_size,
      bigint = "integer64") %>%
    readr::write_csv(
      file = path,
      na = .na)

  invisible(path)

}


#' Query our datalake and get results in a tibble
#'
#' `read_sql` is given either a fully-written SQL query through the `query` argument or a valid table name through the `table` argument.
#'
#' @param query a string containing a valid SQL query.
#' @param billing_project_id a string containing your billing project id. If you've run `set_billing_id` then feel free to leave this empty.
#' @param page_size `bigrquery` internal, how many rows per page should there be. Defaults to 10000, consider increasing if running into performance issues or big queries.
#'
#' @return A tibble containing the query's output.
#'
#' @examples
#'
#' \dontrun{
#'
#' set_billing_id("<your id here>")
#'
#' query <- "SELECT
#' pib.id_municipio,
#' pop.ano,
#' pib.PIB / pop.populacao * 1000 as pib_per_capita
#' FROM `basedosdados.br_ibge_pib.municipio` as pib
#' JOIN `basedosdados.br_ibge_populacao.municipio` as pop
#' ON pib.id_municipio = pop.id_municipio
#' LIMIT 5 "
#'
#' data <- read_sql(query)
#'
#' # in case you want to write your data on disk as a .xlsx, .csv or .Rds file.
#'
#' library(writexl)
#' library(readr)
#'
#' dir <- tempdir()
#'
#' write_xlsx(data, file.path(dir, "data.xlsx"))
#' write_csv(data, file.path(dir, "data.csv"))
#' saveRDS(data, file.path(dir, "data.Rds"))
#'
#'}
#'
#' @import bigrquery
#' @importFrom rlang abort is_character
#' @importFrom magrittr %>%
#' @export
#'


read_sql <- function(
  query,
  billing_project_id = get_billing_id(),
  page_size = 100000) {

  if(billing_project_id == FALSE) {

    rlang::abort("You haven't set a Project Billing Id. Use the function `set_billing_id` to do so.")

  }

  if(!rlang::is_string(query)) {

    rlang::abort("`query` argument must be a string.")

  }

  bigrquery::bq_project_query(
    billing_project_id,
    query = query) %>%
    bigrquery::bq_table_download(
      page_size = page_size,
      bigint = "integer64")

}


#'
#' Query a table by its name, without SQL code
#'
#' `read_sql` takes in SQL code and runs the query for you. `read_table("table")` will return the entire table or an error in case it doesn't exist.
#'
#' @param table defaults to `NULL`. If a table name is provided then it'll be concatenated with "basedosdados." and the whole table will be returned.
#' @param billing_project_id a string containing your billing project id. If you've run `set_billing_id` then feel free to leave this empty.
#' @param page_size `bigrquery` internal, how many rows per page should there be. Defaults to 10000, consider increasing if running into performance issues or big queries.
<<<<<<< HEAD
=======
#' @param project which project should be consulted. Defaults to "basedosdados", but can be used to query custom versions of the datalake.
>>>>>>> 11c8d736
#'
#'
#' @examples
#'
#' \dontrun{
#'
#' # instead of a SQL query use a table name directly
#'
<<<<<<< HEAD
#' data <- read_table(table = "br_ibge_pib.municipios")
#' data <- read_table(table = "br_ibge_populacao.municipios")
=======
#' data <- read_table(table = "br_ibge_pib.municipio")
#' data <- read_table(table = "br_ibge_populacao.municipio")
>>>>>>> 11c8d736
#'
#' }
#'
#' @importFrom rlang abort is_string
#' @importFrom glue glue
#' @importFrom bigrquery as_bq_table bq_table_download
<<<<<<< HEAD
#' @export
#'



read_table <- function(
  table,
  billing_project_id = get_billing_id(),
  page_size = 100000) {

  if(billing_project_id == FALSE) {

    rlang::abort("You haven't set a Project Billing Id. Use the function `set_billing_id` to do so.")

  }

  if(!rlang::is_string(table)) {

    rlang::abort("`query` argument must be a string.")

  }

  bigrquery::bq_table_download(
    x = bigrquery::as_bq_table(glue::glue("basedosdados.{table}")),
    page_size = page_size,
    bigint = "integer64")

}
=======
#'



# read_table <- function(
#   table,
#   billing_project_id = get_billing_id(),
#   page_size = 100000,
#   project = "basedosdados") {
#
#   if(billing_project_id == FALSE) {
#
#     rlang::abort("You haven't set a Project Billing Id. Use the function `set_billing_id` to do so.")
#
#   }
#
#   if(!rlang::is_string(table)) {
#
#     rlang::abort("`query` argument must be a string.")
#
#   } else {
#
#     stringr::str_split(table, "\\.") %>%
#       purrr::pluck(1) %>%
#       purrr::set_names(c("dataset", "table")) ->
#       target
#
#   }
#
#   bigrquery::bq_table_download(
#     glue::glue("{project}.{purrr::pluck(target, 'dataset')}.{purrr::pluck(target, 'table')}"),
#     page_size = page_size,
#     bigint = "integer64",
#     max_results = Inf)
#
# }
>>>>>>> 11c8d736

<|MERGE_RESOLUTION|>--- conflicted
+++ resolved
@@ -174,10 +174,7 @@
 #' @param table defaults to `NULL`. If a table name is provided then it'll be concatenated with "basedosdados." and the whole table will be returned.
 #' @param billing_project_id a string containing your billing project id. If you've run `set_billing_id` then feel free to leave this empty.
 #' @param page_size `bigrquery` internal, how many rows per page should there be. Defaults to 10000, consider increasing if running into performance issues or big queries.
-<<<<<<< HEAD
-=======
 #' @param project which project should be consulted. Defaults to "basedosdados", but can be used to query custom versions of the datalake.
->>>>>>> 11c8d736
 #'
 #'
 #' @examples
@@ -186,52 +183,14 @@
 #'
 #' # instead of a SQL query use a table name directly
 #'
-<<<<<<< HEAD
-#' data <- read_table(table = "br_ibge_pib.municipios")
-#' data <- read_table(table = "br_ibge_populacao.municipios")
-=======
 #' data <- read_table(table = "br_ibge_pib.municipio")
 #' data <- read_table(table = "br_ibge_populacao.municipio")
->>>>>>> 11c8d736
 #'
 #' }
 #'
 #' @importFrom rlang abort is_string
 #' @importFrom glue glue
 #' @importFrom bigrquery as_bq_table bq_table_download
-<<<<<<< HEAD
-#' @export
-#'
-
-
-
-read_table <- function(
-  table,
-  billing_project_id = get_billing_id(),
-  page_size = 100000) {
-
-  if(billing_project_id == FALSE) {
-
-    rlang::abort("You haven't set a Project Billing Id. Use the function `set_billing_id` to do so.")
-
-  }
-
-  if(!rlang::is_string(table)) {
-
-    rlang::abort("`query` argument must be a string.")
-
-  }
-
-  bigrquery::bq_table_download(
-    x = bigrquery::as_bq_table(glue::glue("basedosdados.{table}")),
-    page_size = page_size,
-    bigint = "integer64")
-
-}
-=======
-#'
-
-
 
 # read_table <- function(
 #   table,
@@ -265,5 +224,5 @@
 #     max_results = Inf)
 #
 # }
->>>>>>> 11c8d736
-
+
+
