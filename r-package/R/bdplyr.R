#' Compatibility with {dplyr} verbs without using SQL language
#'
#' @description
#'
#' Allow you to explore and perform operation with Base dos Dados' datasets
#' without using SQL language. The [bdplyr()] function creates `lazy` variables
#' that will be connected directly to the desired table from Base dos Dados at
#' Google BigQuery and can be handled with the [dplyr::dplyr-package]´s verbs
#' as traditionally done as local bases. See also: [bigrquery::src_bigquery].
#'
#' Therefore, it is possible (without using `SQL`) to perform, for example,
#' column selection with [dplyr::select()], filter rows with [dplyr::filter()],
#' operations with [dplyr::mutate()], joins with [dplyr::left_join()] and
#' other vebs from `{dplyr}` package.
#'
#' The data will be automatically be downloaded from Google BigQuery in the
#' background as it if necessary, but wille not be loaded into your virtual
#' memory nor recorded on disk unless expressly requested.
#'
#' For this, the functions such as [bd_collect()] or [bd_write()] should be
#' used. To load the data handled locally in your virtual memory, use
#' [bd_collect()]. To save the result in disk use the broader function
#' [bd_write()] or its derivatives [bd_write_csv()] or [bd_write_rds()] to
#' save, respectively in `.csv` or `.rds` format.
#'
#'
#' @param table String in the format `(dataset_name)`.`(table_name)`. You can optionally input a project before the dataset name.
#'
#' @param billing_project_id a string containing your billing project id.
#' If you've run [set_billing_id()] then feel free to leave this empty.
#'
#' @param query_project_id The project name at GoogleBigQuery. By default
#' `basedosdados`. You do not need to inform this if project is uset
#' on `table` parameter.
#'
#' @return A `lazy tibble`, which can be handled (almost) as if were a local
#' database. After satisfactorily handled, the result must be loaded into
#' memory using [bd_collect()] or written to disk using [bd_write()] or its
#' derivatives.
#'
#' @seealso [bd_collect()], [bd_write()], [bd_write_rds()], [bd_write_rds()],
#' [bigrquery::src_bigquery]
#'
#' @export
#'
#' @examples
#'
#' \dontrun{
#'
#' # set project billing id
#' basedosdados::set_billing_id("avalidprojectbillingid")
#'
#' # connects to the remote table I want
#' base_sim <- bdplyr("br_ms_sim.municipio_causa_idade")
#'
#' # connects to another remote table
#' municipios <- bdplyr("br_bd_diretorios_brasil.municipio")
#'
#' # explore data
#' base_sim %>%
#'   dplyr::glimpse()
#'
#' # use normal `{dplyr}` operations
#' municipios %>%
#'   head()
#'
#' # filter
#' base_sim_acre <- base_sim %>%
#'  dplyr::mutate(ano = as.numeric(ano)) %>%
#'   dplyr::filter(sigla_uf == "AC", ano >= 2018)
#'
#' municipios_acre <- municipios %>%
#'   dplyr::filter(sigla_uf == "AC") %>%
#'   dplyr::select(id_municipio, municipio, regiao)
#'
#'
#' # join
#' base_junta <- base_sim_acre %>%
#'   dplyr::left_join(municipios_acre,
#'                    by = "id_municipio")
#'
#' # tests whether the result is satisfactory
#' base_junta
#'
#' # collect the result
#' base_final <- base_junta %>%
#'   basedosdados::bd_collect()
#'
#' # alternatively, write in disk the result
#'
#' base_final %>%
#'   basedosdados::bd_write_rds(path = "data-raw/data.rds")
#'
#'}

#TODO: usar bigrquery::bq_has_token() para checar se atenticou no Google
#TODO: tentar autenticar em silencio com bigrquery::bq_auth(email = <email>)
# conferir: https://github.com/r-dbi/bigrquery/blob/main/R/bq-auth.R
#TODO: usar uma vignette pra explicar a compatibilidade

# bdplyr ------------------------------------------------------------------

bdplyr <- function(
  table,
  billing_project_id = basedosdados::get_billing_id(),
  query_project_id = "basedosdados") {

  # checking billing id

  if(billing_project_id == FALSE) {

    rlang::abort("You haven't set a Project Billing Id. Use the function `set_billing_id` to do so.")

  }

  # checking table and query_project_id param
  # if table has 2 dots consider that project is already informed
  # if it has 1 dots, glue project and table param
  # otherwise is a invalid table name

  how_many_dots <- stringr::str_count(string = table,
                                      pattern = "\\.")

  if (how_many_dots < 1 | how_many_dots > 2) {

    rlang::abort("`table` is invalid. Please use the pattern: `<project_name>.<dataset_name>.<table_name>` OR `<dataset_name>.<table_name>´ if the parameter `query_project_id´ is informed.")
  }

  # checks if is a valid query_project_id string

  if (!rlang::is_string(query_project_id)) {

    rlang::abort("`query_project_id` must be a string.")

  }

  if (how_many_dots == 1) {

    table_full_name <- glue::glue("{query_project_id}.{table}")

  }

  if (how_many_dots == 2 ) {

    table_full_name <- table
  }


  # checks if is a valid table at Google Big Query

  if(bigrquery::bq_table_exists(table_full_name) == FALSE) {

    rlang::abort(glue::glue("The table {table_full_name} doesn´t have a valid name or was not found at {query_project_id}."))

  }

  # creates the connection

con <- DBI::dbConnect(drv = bigrquery::bigquery(),
                      project = query_project_id,
                      billing = billing_project_id)

  # calls the connection through dplyr and keeps it in a objects
  tibble_connection <- dplyr::tbl(con, table_full_name)


  # checks if the connection was successfully
  if (is_tbl_lazy(tibble_connection) == TRUE) {

    # prevent returning an empty table
    tibble_connection <- tibble_connection %>%
      dplyr::select(dplyr::everything())

    rlang::inform(glue::glue("Successfully connected to table  `{table_full_name}`."))
    return (tibble_connection)

  } else {

    rlang::abort(glue::glue("It was not possible to connect to the remote table `{table_full_name}`"))
  }

}


# bdcollect ---------------------------------------------------------------

#' Collects the results of a remote table called via `bdplyr()`
#'
#' @description
#'
#' After [bdplyr()] is used to create the remote connection, this function
#' allows you to collect the result of the manipulations carried out with
#' the {dplyr}´s verbs and thus use it in local memory completely.
#'
#' Alternatively, you can also save to disk directly using [bd_write()]
#' function or its derivatives: [bd_write_csv()] or [bd_write_rds()].
#'
#' @param .lazy_tbl A variable that contains a database that was previously
#' connected through the [bdplyr()] function. Tipically, it will be called
#' after performing the desired operations with the `{dplyr}` verbs.
#'
#' @param billing_project_id a string containing your billing project id.
#' If you've run [set_billing_id()] then feel free to leave this empty.
#'
#' @param show_query If TRUE will show the SQL query calling [dplyr::show_query()].
#' Is useful for diagnosing performance problems.
#'
#' @return A tibble.
#' @export
#'
#' @examples
#' \dontrun{
#'
#' # setup billing
#'  basedosdados::set_billing_id("billing-project-id")
#'
#'  # select a cool database at Base dos Dados
#' bd_table <- basedosdados::bdplyr(
#'   "basedosdados.br_sp_gov_ssp.ocorrencias_registradas")
#'
#' # quick look
#' bd_table %>%
#'   dplyr::glimpse()
#'
#'  # filter, select and group the remote data
#' bd_ssp <-  bd_table %>%
#'   dplyr::filter(ano >= 2019) %>%
#'   dplyr::select(ano, mes, homicidio_doloso) %>%
#'   dplyr::group_by(ano, mes)
#'
#'  # make some plots
#' library(ggplot2)
#'
#' bd_ssp %>%
#'  # collect the data to continue the analisis
#'  basedosdados::bd_collect() %>%
#'   dplyr::summarise(homicidios_sum = sum(homicidio_doloso,
#'                                          na.rm = TRUE)) %>%
#'   ggplot(aes(x = mes, y = homicidios_sum, fill = ano)) +
#'   geom_col(position = "dodge")
#'
#'
#' }
<<<<<<< HEAD
bd_collect <- function(.lazy_tbl,
                       billing_project_id = basedosdados::get_billing_id(),
                       show_query = FALSE) {
=======
bd_collect <- function(.lazy_tbl, billing_project_id = basedosdados::get_billing_id()) {
>>>>>>> 11c8d736

  # check if billing_is is valid

  if(billing_project_id == FALSE) {

    rlang::abort("You haven't set a Project Billing Id. Use the function `set_billing_id` to do so.")

  }

  # checks if .lazy_tbl is able to be collected

  if(is_tbl_lazy(.lazy_tbl) == FALSE) {

    rlang::abort("`.lazy_tbl´ should be a lazy tibble.")
  }

  # show que generated query - useful for debugging

  if (show_query == TRUE) {

    rlang::inform(glue::glue("The following query will be executed:"))

    dplyr::show_query(.lazy_tbl)

  }

  # collect from the remote table
  # uses a previous select everything to avoid return empty
  collected_table <- .lazy_tbl %>%
    dplyr::select(dplyr::everything()) %>%
    dplyr::collect()

  # checks if is a tibble
  if (inherits(collected_table, "tbl_df") == FALSE) {

    rlang::abort("Error collecting results.")

  }

  # checks if is a empty table and warn user if it is
  nrow_collected_table <- nrow(collected_table)
  ncol_collected_table <- ncol(collected_table)

  if (nrow_collected_table <= 0 | ncol_collected_table <= 0) {
    rlang::warn("The collection returned a table with no rows or no cols. Consider revising the request.")
  } else if (nrow_collected_table < 5) {
    rlang::inform(
      glue::glue("The collection returned a small table with only {nrow_collected_table} rows.
     There may have been an error in processing."))
  }

  # deliver the results
  rlang::inform(glue::glue("Base successfully collected on a {nrow_collected_table}-row, {ncol_collected_table}-column tibble."))
  return(collected_table)

}

# bd_write ----------------------------------------------------------------

#' Writes the result of operations with [bdplyr()] to disk
#'
#' @description
#'
#' Writes a remote table to disk that was called via {bdplyr}.
#' It will collect the data and write to disk in the chosen format.
#' You will only need this function if you have not yet collected the data
#' using the [bd_collect()].
#'
#' The comprehensive function [bd_write()] takes as a parameter `.write_fn`,
#' which will be the name of some function (without parentheses) capable of
#' writing a tibble to disk.
#'
#' As helpers, the [bd_write_rds()] and [bd_write_csv()] functions make it
#' easier to write in these formats, more common in everyday life, calling
#' writing functions from `{readr}` package.
#'
#' @param .lazy_tbl A lazy tibble, tipically the output of [bdplyr()].
#'
#' @param .write_fn A function for writing the result of a tibble to
#' disk. Do not use () afther the function's name, the function *object* should be passed. Some functions the user might consider are:
#' [writexl::write_xlsx], [jsonlite::write_json], [foreign::write.dta],
#' [arrow::write_feather], etc.
#'
#' @param path String containing the path for the file to be created.
#' The desired folders must already exist and the file should normally end with
#' the corresponding extension.
#'
#' @param overwrite FALSE by default. Indicates whether the local file should
#' be overwritten if it already exists. Use with care.
#'
#' @param compress For [bd_write_rds()] only. Compression method to use: "none"
#' (default), "gz" ,"bz", or "xz", in ascending order of compression.
#' Remember that the higher the compression, the smaller the file size on disk,
#' ut also the longer the time to load the data. See also: [readr::write_rds()].
#'
#' @param ... Parameters passed to the `.write_fn` function.
#'
#' @return String containing the path to the created file.
#' @export
#'
#' @name bd_write
#' @examples
#' \dontrun{
#'
#'  cool_db <- basedosdados::
#'
#' # setup billing
#'basedosdados::set_billing_id("MY-BILLING-ID")
#'
#'# connect with a Base dos Dados db
#'
#'cool_db_ssp <- basedosdados::bdplyr(
#'  "basedosdados.br_sp_gov_ssp.ocorrencias_registradas")
#'
#'# subset the data
#'my_subset <- cool_db_ssp %>%
#'  dplyr::filter(ano == 2021, mes == 04)
#'
#'# write it in csv - generic function
#'
#'basedosdados::bd_write(.lazy_tbl = my_subset,
#'                       .write_fn = write.csv,
#'                       "data-raw/ssp_subset.csv"
#')
#'
#'# write in .xlsx
#'basedosdados::bd_write(.lazy_tbl = my_subset,
#'                       .write_fn = writexl::write_xlsx,
#'                       "data-raw/ssp_subset.xlsx"
#')
#'
#'# using the derivatives functions
#'# to csv
#'basedosdados::bd_write_csv(.lazy_tbl = my_subset,
#'                           "data-raw/ssp_subset2.csv"
#')
#'
#' #' # to rds
#' basedosdados::bd_write_rds(.lazy_tbl = my_subset,
#'                            "data-raw/ssp_subset.rds"
#' )
#'
#' # to rds - with compression
#' basedosdados::bd_write_rds(.lazy_tbl = my_subset,
#'                            "data-raw/ssp_subset2.rds",
#'                            compress = "gz"
#' )
#'
#' # to rds - with HARD compression
#' basedosdados::bd_write_rds(.lazy_tbl = my_subset,
#'                            "data-raw/ssp_subset3.rds",
#'                            compress = "xz"
#' )
#'
#' ## using other write functions
#'
#' # json
#' basedosdados::bd_write(.lazy_tbl = my_subset,
#'                        .write_fn = jsonlite::write_json,
#'                        "data-raw/ssp_subset.json"
#' )
#'
#' # dta
#' basedosdados::bd_write(.lazy_tbl = my_subset,
#'                        .write_fn = foreign::write.dta,
#'                        "data-raw/ssp_subset.dta")
#' )
#'
#' # feather
#' basedosdados::bd_write(.lazy_tbl = my_subset,
#'                        .write_fn = arrow::write_feather,
#'                        "data-raw/ssp_subset.feather"
#' )
#' }

bd_write <- function(.lazy_tbl,
                    # .write_fn = ? typed::Function(),
                     .write_fn,
                     path,
                    overwrite = FALSE,
                     ...) {

  # checks if any param is missing
  if (missing(.write_fn) | missing(.lazy_tbl) | missing(path)) {

    rlang::abort("Params `.lazy_tbl´, `.write_fn´ and `path´ must be informed.")

  }

  # checks if .write_fn is a valid function
  if (!rlang::is_function(.write_fn)) {

      rlang::abort("`.write_fn´ must be a function. Remember not using ()")

  }

  # check if is a valid path name
  if (!rlang::is_string(path)) {

    rlang::abort("`path` must be a string.")

  }

  # check if the path already exists
  # in this case, check if overwrite = TRUE
  if (file.exists(path) & overwrite == FALSE) {

    rlang::abort("The file already exists. Use overwrite = TRUE if you want to overwrite it.")

  }

   #  checks if .lazy_tbl is able to be collected
  if (is_tbl_lazy(.lazy_tbl) == FALSE) {

    # if is it not able to collect but is a tibble anyway warns that is not
    # necessary to use this function
    if (tibble::is_tibble(.lazy_tbl)) {

      rlang::abort("The table does not seem to need to be collected. Save using traditional writing functions like `write.csv´.")

      # if is not a tibble actually is a mistake and we should abort

      } else {

      rlang::abort("It was not possible to collect the remote table.")

    }

  }

  # collect the results
   collected_table <- bd_collect(.lazy_tbl)

  # write the results using the indicated function
    rlang::call2(.write_fn, collected_table, path, ...) %>%
    rlang::eval_bare()

  # checks if the writing process was successfully

  if (file.exists(path)) {

<<<<<<< HEAD
    file_size <-  scales::number_bytes(file.info(path)$size, units = "si")

    msg <- glue::glue("The file was successfully saved ({file_size})")
=======
    msg <- glue::glue("The file was successfully saved ({file.info(path)$size} B)")
>>>>>>> 11c8d736

    rlang::inform(msg)

    invisible(path)

    } else {

    rlang::abort("Failed to save the file.")

  }

}


# bd_write_rds e bd_write_csv ---------------------------------------------

#' @rdname bd_write
#' @export
bd_write_rds <- function(.lazy_tbl,
                         path,
                         overwrite = FALSE,
                         compress = "none",
                         ...) {

  if (missing(.lazy_tbl) | missing(path)) {
    rlang::abort("Params `.lazy_tbl´, and `path´ must be informed.")
  }

  # check if is a valid path name
  if (stringr::str_detect(path, pattern = "(\\.rds)$") == FALSE) {
    rlang::abort("Pass a valid file name to argument `path`, include the '.rds' suffix.")
  }

  # check if the path already exists
  # in this case, check if overwrite = TRUE
  if (file.exists(path) & overwrite == FALSE) {
    rlang::abort("The file already exists. Use overwrite = TRUE if you want to overwrite it.")
  }

  # collect the remote results
  collected_table <- bd_collect(.lazy_tbl)


  # write the .rds file using {readr}

  readr::write_rds(x = collected_table,
                   file = path,
                   compress = compress,
                   ...)

  # checks if the writing process was successfully
  if (file.exists(path)) {

    file_size <-  scales::number_bytes(file.info(path)$size, units = "si")

    msg <- glue::glue("The file was successfully saved ({file_size})")

    rlang::inform(msg)

    invisible(path)
  } else {
    rlang::abort("Failed to save the file.")
  }

}

#' @rdname bd_write
#' @export
bd_write_csv <- function(.lazy_tbl,
                         path,
                         overwrite = FALSE,
                         ...) {

  if (missing(.lazy_tbl) | missing(path)) {
    rlang::abort("Params `.lazy_tbl´, and `path´ must be informed.")
  }

  # check if is a valid path name
  if (stringr::str_detect(path, pattern = "(\\.csv)$") == FALSE) {
    rlang::abort("Pass a valid file name to argument `path`, include the '.csv' suffix.")
  }

  # check if the path already exists
  # in this case, check if overwrite = TRUE

  if (file.exists(path) & overwrite == FALSE) {
    rlang::abort("The file already exists. Use overwrite = TRUE if you want to overwrite it.")
  }

  # collec the remote results
  collected_table <- bd_collect(.lazy_tbl)


  # calls the write function
  readr::write_csv(x = collected_table,
                   file = path,
                   ...)

  # checks if the writing process was successfully
  if (file.exists(path)) {

    file_size <-  scales::number_bytes(file.info(path)$size, units = "si")

    msg <- glue::glue("The file was successfully saved ({file_size})")

    rlang::inform(msg)

    invisible(path)
  } else {
    rlang::abort("Failed to save the file.")
  }


}

# is_tbl_lazy -------------------------------------------------------------
# internal function to check if is a valid connection to be used

is_tbl_lazy <- function(tibble_connection) {
  rlang::inherits_any(
    x = tibble_connection,
    class =  c("tbl_BigQueryConnection",
               "tbl_dbi",
               "tbl_sql",
               "tbl_lazy")
  )

}<|MERGE_RESOLUTION|>--- conflicted
+++ resolved
@@ -241,13 +241,10 @@
 #'
 #'
 #' }
-<<<<<<< HEAD
+
 bd_collect <- function(.lazy_tbl,
                        billing_project_id = basedosdados::get_billing_id(),
                        show_query = FALSE) {
-=======
-bd_collect <- function(.lazy_tbl, billing_project_id = basedosdados::get_billing_id()) {
->>>>>>> 11c8d736
 
   # check if billing_is is valid
 
@@ -489,19 +486,15 @@
 
   if (file.exists(path)) {
 
-<<<<<<< HEAD
     file_size <-  scales::number_bytes(file.info(path)$size, units = "si")
 
     msg <- glue::glue("The file was successfully saved ({file_size})")
-=======
-    msg <- glue::glue("The file was successfully saved ({file.info(path)$size} B)")
->>>>>>> 11c8d736
 
     rlang::inform(msg)
 
     invisible(path)
 
-    } else {
+  } else {
 
     rlang::abort("Failed to save the file.")
 
