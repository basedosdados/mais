--- conflicted
+++ resolved
@@ -23,18 +23,6 @@
   example_data %>%
     dplyr::group_by(sigla_partido, genero) %>%
     dplyr::summarise(contagem = n()) %>%
-<<<<<<< HEAD
-    basedosdados::bd_collect() %>%
-    testthat::expect_s3_class("tbl_df")
-
-})
-
-# deu certo
-test_that("bd_write funcionando a escrita adequadamente", {
-
-  # TODO: gerar um dataframe com nomes e funcoes de escrita, walk2() para escrever
-  # e depois purrr::every(endereços, purrr::compose())
-=======
     basedosdados::bd_collect() ->
     summarise_test_data
 
@@ -44,7 +32,6 @@
 })
 
 test_that("bd_write works", {
->>>>>>> 11c8d736
 
   (bd_write_test_params <- tibble::tibble(
     extension = c("csv", "xlsx", "json", "dta"),
@@ -67,10 +54,7 @@
 
 })
 
-<<<<<<< HEAD
-# deu certo
-=======
->>>>>>> 11c8d736
+
 test_that("bd_write_csv works", {
 
   tempfile_csv <- file.path(tempdir(), "bd_write_csv.csv")
@@ -84,13 +68,7 @@
 
 })
 
-<<<<<<< HEAD
-
-# deu certo
-test_that("bd_write_rds works normally and with compression", {
-=======
 test_that("bd_write_rds", {
->>>>>>> 11c8d736
 
   tempfile1 <- file.path(tempdir(), "first_bdplyr_test.rds")
 
@@ -106,12 +84,8 @@
   example_data %>%
     basedosdados::bd_write_rds(
       tempfile2,
-<<<<<<< HEAD
-      compress = 'gz')
-=======
       compress = 'gz',
       overwrite = TRUE)
->>>>>>> 11c8d736
 
   tempfile2 %>%
     fs::file_exists() %>%
@@ -122,12 +96,8 @@
   example_data %>%
     basedosdados::bd_write_rds(
       tempfile3,
-<<<<<<< HEAD
-      compress = 'xz')
-=======
       compress = 'xz',
       overwrite = TRUE)
->>>>>>> 11c8d736
 
   tempfile3 %>%
     fs::file_exists() %>%
