--- conflicted
+++ resolved
@@ -45,7 +45,6 @@
   path3 %>%
     fs::is_file() %>%
     expect_true()
-<<<<<<< HEAD
 
   download(
     ex_query(),
@@ -56,36 +55,9 @@
     fs::is_file() %>%
     expect_true()
 
-  download(
-    ex_query(),
-    path = path3,
-    .na = " -- ")
-
-=======
-
-  download(
-    ex_query(),
-    path = path3,
-    .na = "AUSENTE")
-
-  path3 %>%
-    fs::is_file() %>%
-    expect_true()
-
-  download(
-    ex_query(),
-    path = path3,
-    .na = " -- ")
-
->>>>>>> 11c8d736
-  path3 %>%
-    fs::is_file() %>%
-    expect_true()
-
 })
 
 test_that("download permite escolher tamanho de página", {
-<<<<<<< HEAD
 
   path4 <- file.path(tempdir(), "arquivo4.csv")
 
@@ -94,16 +66,6 @@
     path = path4,
     page_size = 123432)
 
-=======
-
-  path4 <- file.path(tempdir(), "arquivo4.csv")
-
-  download(
-    ex_query(),
-    path = path4,
-    page_size = 123432)
-
->>>>>>> 11c8d736
   path4 %>%
     fs::is_file() %>%
     expect_true()
@@ -111,28 +73,6 @@
 })
 
 test_that("download valida nomes de arquivos sem extensão", {
-<<<<<<< HEAD
-
-  expect_error(
-    download(
-      ex_query(),
-      file.path(tempdir(), "arquivo")))
-
-  })
-
-
-test_that("read_sql e read_table retornam um tibble com as propriedades esperadas", {
-
-  expect_s3_class(read_sql(ex_query(1)), "tbl_df")
-
-  expect_equal(nrow(read_sql(ex_query(5))), 5)
-
-  expect_s3_class(read_sql(ex_query(1000)), "tbl_df")
-
-  expect_s3_class(read_table(table = "br_ibge_pib.municipio"), "tbl_df")
-
-  expect_s3_class(read_table(table = "br_denatran_frota.uf_tipo"), "tbl_df")
-=======
 
   expect_error(
     download(
@@ -155,33 +95,16 @@
   #   testthat::expect_gt(0)
   #
   # testthat::expect_s3_class(read_table(table = "br_denatran_frota.uf_tipo"), "tbl_df")
->>>>>>> 11c8d736
 
 })
 
 test_that("read_sql e read_table falham com input inapropriado", {
 
-<<<<<<< HEAD
-  expect_error(read_table(table = 123))
-  expect_error(read_table(table = TRUE))
-  expect_error(read_table(table = "sodfungosd"))
-  expect_error(read_table(table = letters))
-  expect_error(read_table())
-
-  expect_error(read_table(table = 123))
-  expect_error(read_table(table = TRUE))
-  expect_error(read_table(table = "sodfungosd"))
-  expect_error(read_table(table = letters))
-  expect_error(read_table())
-=======
   expect_error(read_sql(query = 123))
   expect_error(read_sql(query = TRUE))
   expect_error(read_sql(query = "sodfungosd"))
   expect_error(read_sql(query = letters))
   expect_error(read_sql())
->>>>>>> 11c8d736
-
-
 
 })
 
