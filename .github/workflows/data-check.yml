--- conflicted
+++ resolved
@@ -59,11 +59,7 @@
       - name: Install dependencies
         run: |
           python -m pip install --upgrade pip
-<<<<<<< HEAD
-          pip install basedosdados==1.6.2a5 pyarrow pytest toml
-=======
           pip install basedosdados==1.6.2a8 pyarrow pytest toml
->>>>>>> deca50d8
       - name: Set up base dos dados environment
         shell: bash
         env:     
