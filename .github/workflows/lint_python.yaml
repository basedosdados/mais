name: Lint Python

on:
  pull_request:
    branches:    
<<<<<<< HEAD
      - 'fix-pylint'
=======
      - fix-pylint

>>>>>>> 61f93bcb
jobs:
  docker_lint:
    name: Lint Python
    runs-on: ubuntu-latest
    defaults:
      run:
        working-directory: ./python-package
    steps:
      - uses: actions/checkout@v2
      - name: Set up Python
        uses: actions/setup-python@v2
        with:
          python-version: "3.9.x"
      - name: Setup env
        run: |
          cd ..
          make create-env
          . .mais/bin/activate
      - name: Lint python-package
        uses: gabriel-milan/action-pylint@v1
        with:
          GITHUB_TOKEN: ${{secrets.GITHUB_TOKEN}}
          path: "python-package/"
          fail: true
          pr-message: true
      - name: Lint bases
        uses: gabriel-milan/action-pylint@v1
        with:
          GITHUB_TOKEN: ${{secrets.GITHUB_TOKEN}}
          path: "bases/"
          fail: true
          pr-message: true<|MERGE_RESOLUTION|>--- conflicted
+++ resolved
@@ -3,12 +3,8 @@
 on:
   pull_request:
     branches:    
-<<<<<<< HEAD
-      - 'fix-pylint'
-=======
       - fix-pylint
 
->>>>>>> 61f93bcb
 jobs:
   docker_lint:
     name: Lint Python
