--- conflicted
+++ resolved
@@ -128,15 +128,9 @@
     if (!require("bigrquery")) install.packages("bigrquery")
     library("bigrquery")
 
-<<<<<<< HEAD
     billing_project_id = "<YOUR_PROJECT_ID>"
 
-    pib_per_capita = """SELECT 
-=======
-    project_id = ""  # preencha com o ID do seu projeto no BigQuery
-
     pib_per_capita = "SELECT 
->>>>>>> eafadecf
         pib.id_municipio ,
         pop.ano, 
         pib.PIB / pop.populacao * 1000 as pib_per_capita
