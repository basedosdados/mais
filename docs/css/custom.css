--- conflicted
+++ resolved
@@ -14,11 +14,7 @@
 /* Indentation. */
 div.doc-contents:not(.first) {
   padding-left: 25px;
-<<<<<<< HEAD
-  border-left: 4px solid rgba(230, 230, 230);
-=======
   border-left: 2px solid rgba(230, 230, 230);
->>>>>>> af6246dc
   margin-bottom: 80px;
 }
 
