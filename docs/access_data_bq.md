# Como usar via BigQuery

Ao clicar no botão você será redirecionado para logar na sua conta ou criar uma antes de acessar o projeto.

<a
href="https://console.cloud.google.com/bigquery?p=basedosdados&page=project"
title="{{ lang.t('source.link.title')}}" class="md-button"
style="background-color: var(--md-primary-fg-color);color:
var(--md-primary-bg-color);"
hover="background-color: var(--md-primary-fg-color--dark)">
    Clique para acessar o projeto no BigQuery
</a>

Na sua tela deverá aparecer o projeto fixado no menu lateral esquerdo,
como na imagem abaixo.

![](images/bq_access_project.png){ width=100% }

## Criando uma conta no BigQuery

<<<<<<< HEAD
- **Todas as tabelas estão organizadas dentro de cojuntos de dados**, que
  representaam sua organização/tema (ex: o conjunto
  `br_ibge_populacao` contém uma tabela `municipio` com a série
  históricac de população a
  nível municipal)
- **Cada tabela pertence a um único conjunto de dados** (ex: a tabela
  `municipio` em `br_ibge_populacao` é diferente de `municipio` em `br_bd_diretorios`)
  
!!! Tip "[Veja aqui o guia do Google de como funciona a interface do BigQuery](https://cloud.google.com/bigquery/docs/bigquery-web-ui)."
=======
É preciso, basicamente, ter uma conta Google para acessar o BigQuery. O
site deve solicitar que você crie um projeto qualquer no seu BigQuery
antes de acessar os nossos dados - não se preocupe, não é pago! 
>>>>>>> 15480a2b

<i>O BigQuery inicia automaticamente no modo Sandbox, que permite você
utilizar seus recursos sem adicionar um modo de pagamento. Leia mais sobre o
Sandbox [aqui](https://cloud.google.com/bigquery/docs/sandbox).</i>

## Acessando o projeto

Dentro do projeto existem dois níveis de organização, <strong
style="color:red">*datasets*</strong> (conjuntos de dados) e <strong
style="color:green">*tables*</strong>
(tabelas), nos quais:

- Todas as *tables* estão organizadas em *datasets*
- Cada *table* pertence a um único *dataset*
    

![](images/bq_dataset_tables_structure.png){ width=100% }


!!! Warning "Caso não apareçam as tabelas nos *datasets* do projeto na 1ª vez que você acessar, atualize a página."

## Explorando os dados

### Exemplo: Qual a evolução do PIB per capita de todos os municípios? 📈

O BigQuery utiliza SQL como linguagem nativa. Leia mais sobre a sintaxe
utilizada
[aqui](https://cloud.google.com/bigquery/docs/reference/standard-sql/query-syntax).

Rode a query abaixo no `Query Editor/Editor de consultas` e obtenha o cruzamento
das tabelas de população e PIB do IBGE com o resultado anual desde 2002.

```sql
SELECT 
    pib.id_municipio,
    pop.ano, 
    pib.PIB / pop.populacao AS pib_per_capita
FROM `basedosdados.br_ibge_pib.municipio` AS pib
    JOIN `basedosdados.br_ibge_populacao.municipio` AS pop
    ON pib.id_municipio = pop.id_municipio AND pib.ano = pop.ano
```

!!! Tip "Dica"
    Clicando no botão `🔍 Consultar tabela/Query View`, o BigQuery cria
    automaticamente a estrutura básica da sua query em `Query Editor/Editor
    de consultas` - basta você completar com os campos e filtros que achar necessários.

### Entenda os dados

O BigQuery possui já um mecanismo de busca que permite buscar por nomes
de *datasets* (conjuntos), *tables* (tabelas) ou *labels* (grupos).
Construímos regras de nomeação simples e práticas para facilitar sua
busca - veja mais [na seção de Nomenclatura](../style_data/).

#### Metadados

Clicando num *dataset* ou *table* você já consegue ver toda a estrutura
e descrição das colunas, e pode acessar também os detalhes de tratamento e publicação,
para entender melhor os dados.

<<<<<<< HEAD
- [Lista de funções em SQL da W3](https://www.w3schools.com/sql/default.Asp)
- [Curso SQL na Codeacademy](https://www.codecademy.com/learn/learn-sql)
=======
![](images/bq_schema_details.png){ width=100% }
>>>>>>> 15480a2b
<|MERGE_RESOLUTION|>--- conflicted
+++ resolved
@@ -18,7 +18,6 @@
 
 ## Criando uma conta no BigQuery
 
-<<<<<<< HEAD
 - **Todas as tabelas estão organizadas dentro de cojuntos de dados**, que
   representaam sua organização/tema (ex: o conjunto
   `br_ibge_populacao` contém uma tabela `municipio` com a série
@@ -28,11 +27,9 @@
   `municipio` em `br_ibge_populacao` é diferente de `municipio` em `br_bd_diretorios`)
   
 !!! Tip "[Veja aqui o guia do Google de como funciona a interface do BigQuery](https://cloud.google.com/bigquery/docs/bigquery-web-ui)."
-=======
 É preciso, basicamente, ter uma conta Google para acessar o BigQuery. O
 site deve solicitar que você crie um projeto qualquer no seu BigQuery
 antes de acessar os nossos dados - não se preocupe, não é pago! 
->>>>>>> 15480a2b
 
 <i>O BigQuery inicia automaticamente no modo Sandbox, que permite você
 utilizar seus recursos sem adicionar um modo de pagamento. Leia mais sobre o
@@ -93,9 +90,5 @@
 e descrição das colunas, e pode acessar também os detalhes de tratamento e publicação,
 para entender melhor os dados.
 
-<<<<<<< HEAD
 - [Lista de funções em SQL da W3](https://www.w3schools.com/sql/default.Asp)
-- [Curso SQL na Codeacademy](https://www.codecademy.com/learn/learn-sql)
-=======
-![](images/bq_schema_details.png){ width=100% }
->>>>>>> 15480a2b
+- [Curso SQL na Codeacademy](https://www.codecademy.com/learn/learn-sql)