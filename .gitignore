# OLD repo name
.bases
.mais
bases/pytest/*
bases/test/

# NEW repo name
.mais
mais/pytest/*
mais/test/

notebooks
data
secrets
.ipynb*
*.csv
docs/site
TODO

tests/tmp_bases/
# Byte-compiled / optimized / DLL files
__pycache__/
*.py[cod]
*$py.class

# C extensions
*.so

# Distribution / packaging
.Python
build/
develop-eggs/
dist/
downloads/
eggs/
.eggs/
lib/
lib64/
parts/
sdist/
var/
wheels/
share/python-wheels/
*.egg-info/
.installed.cfg
*.egg
MANIFEST

# PyInstaller
#  Usually these files are written by a python script from a template
#  before PyInstaller builds the exe, so as to inject date/other infos into it.
*.manifest
*.spec

# Installer logs
pip-log.txt
pip-delete-this-directory.txt

# Unit test / coverage reports
htmlcov/
.tox/
.nox/
.coverage
.coverage.*
.cache
nosetests.xml
coverage.xml
*.cover
*.py,cover
.hypothesis/
.pytest_cache/
cover/

# Translations
*.mo
*.pot

# Django stuff:
*.log
local_settings.py
db.sqlite3
db.sqlite3-journal

# Mac
.DS_Store

# Flask stuff:
instance/
.webassets-cache

# Scrapy stuff:
.scrapy

# Sphinx documentation
docs/_build/

# PyBuilder
.pybuilder/
target/

# Jupyter Notebook
.ipynb_checkpoints

# IPython
profile_default/
ipython_config.py

# pyenv
#   For a library or package, you might want to ignore these files since the code is
#   intended to run in multiple environments; otherwise, check them in:
# .python-version

# pipenv
#   According to pypa/pipenv#598, it is recommended to include Pipfile.lock in version control.
#   However, in case of collaboration, if having platform-specific dependencies or dependencies
#   having no cross-platform support, pipenv may install dependencies that don't work, or not
#   install all needed dependencies.
#Pipfile.lock

# PEP 582; used by e.g. github.com/David-OConnor/pyflow
__pypackages__/

# Celery stuff
celerybeat-schedule
celerybeat.pid

# SageMath parsed files
*.sage.py

# Environments
*.env
.env
.venv
env/
venv/
ENV/
env.bak/
venv.bak/

# Spyder project settings
.spyderproject
.spyproject

# Rope project settings
.ropeproject

# mkdocs documentation
/site

# mypy
.mypy_cache/
.dmypy.json
dmypy.json

# Pyre type checker
.pyre/

# pytype static type analyzer
.pytype/

# Cython debug symbols
cython_debug/
.vscode/settings.json

# Examples
!examples/*.ipynb

# R
.Rhistory
.Rproj.user
<<<<<<< HEAD
r-package/.Rhistory
=======

# Datasets
!bases/br_bd_diretorios_data_tempo/data
>>>>>>> 39b0ab4b
<|MERGE_RESOLUTION|>--- conflicted
+++ resolved
@@ -168,10 +168,8 @@
 # R
 .Rhistory
 .Rproj.user
-<<<<<<< HEAD
 r-package/.Rhistory
-=======
+
 
 # Datasets
 !bases/br_bd_diretorios_data_tempo/data
->>>>>>> 39b0ab4b
