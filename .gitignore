--- conflicted
+++ resolved
@@ -3,14 +3,11 @@
 .mais
 bases/pytest/*
 bases/test/
-<<<<<<< HEAD
-test/
+test/*
+
 
 .DS_Storage
 */*/.DS_Storage
-=======
-test/*
->>>>>>> ca4a61ed
 
 
 # NEW repo name
