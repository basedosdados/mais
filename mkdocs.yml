site_name: Base Dos Dados Mais

theme:
  name: material
  icon:
    repo: fontawesome/brands/github
  palette:
    primary: green
  language: pt
  # logo: https://avatars3.githubusercontent.com/u/71097635?s=400&u=59375d7ae320f43b2bb6accc8ef6dd79837c88f5&v=4
  favicon: images/bdmais_minilogo_vertical.png
  features:
    # - header.autohide
    - navigation.tabs

repo_url: https://github.com/basedosdados/mais
repo_name: basedosdados/mais

extra:
  version: 2.0
  social:
    - icon: fontawesome/brands/twitter
      link: https://twitter.com/basedosdados?lang=en

nav:
  - Introdução: index.md
  - Acessando os dados: 
    - BigQuery: access_data_bq.md
    - Local: access_data_local.md
<<<<<<< HEAD
  - Referência API: 
    - Classes: reference_api.md
=======
  - Documentação da API: 
    - Python: py_reference_api.md
    - CLI: cli_reference_api.md
>>>>>>> af6246dc
  - Nomenclatura: 
    - Regras de nomeação: naming_rules.md
  - Contribua! 💚:
    - Como contribuir: github.md

markdown_extensions:
  - admonition
  - pymdownx.details
  - attr_list
  - pymdownx.emoji:
      emoji_index: !!python/name:materialx.emoji.twemoji
      emoji_generator: !!python/name:materialx.emoji.to_svg
  - pymdownx.tabbed
  - pymdownx.superfences

google_analytics:
  - !!python/object/apply:os.getenv ["GOOGLE_ANALYTICS_KEY"]
  - auto

extra_javascript:
- js/termynal.js
- js/custom.js

plugins:
  - search
  - mkdocstrings:
      handlers:
        python:
          # selection:
          #   selection_opt: true
          rendering:
            rendering_opt: "value"
          setup_commands:
            - import sys
            - sys.path.append("docs")
      watch:
        - basedosdados

extra_css:
- css/termynal.css
- css/custom.css<|MERGE_RESOLUTION|>--- conflicted
+++ resolved
@@ -27,14 +27,9 @@
   - Acessando os dados: 
     - BigQuery: access_data_bq.md
     - Local: access_data_local.md
-<<<<<<< HEAD
-  - Referência API: 
-    - Classes: reference_api.md
-=======
   - Documentação da API: 
     - Python: py_reference_api.md
     - CLI: cli_reference_api.md
->>>>>>> af6246dc
   - Nomenclatura: 
     - Regras de nomeação: naming_rules.md
   - Contribua! 💚:
